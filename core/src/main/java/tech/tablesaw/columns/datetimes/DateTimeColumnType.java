package tech.tablesaw.columns.datetimes;

import it.unimi.dsi.fastutil.ints.IntArrayList;
import tech.tablesaw.api.ColumnType;
import tech.tablesaw.api.DateTimeColumn;
import tech.tablesaw.api.Row;
import tech.tablesaw.columns.AbstractColumnType;
import tech.tablesaw.columns.Column;
import tech.tablesaw.columns.StringParser;
import tech.tablesaw.io.csv.CsvReadOptions;

import java.time.LocalDateTime;

public class DateTimeColumnType extends AbstractColumnType<LocalDateTime> {

    public static final DateTimeStringParser DEFAULT_PARSER = new DateTimeStringParser(ColumnType.LOCAL_DATE_TIME);
    public static final DateTimeColumnType INSTANCE =
            new DateTimeColumnType(Long.MIN_VALUE, 8, "LOCAL_DATE_TIME", "DateTime");

    private DateTimeColumnType(Comparable<?> missingValue, int byteSize, String name, String printerFriendlyName) {
        super(missingValue, byteSize, name, printerFriendlyName);
    }

    @Override
    public DateTimeColumn create(String name) {
        return DateTimeColumn.create(name);
    }

    @Override
    public StringParser<LocalDateTime> defaultParser() {
        return new DateTimeStringParser(this);
    }

    @Override
    public DateTimeStringParser customParser(CsvReadOptions options) {
        return new DateTimeStringParser(this, options);
    }

    @Override
    public void copy(IntArrayList rows, Column<LocalDateTime> oldColumn, Column<LocalDateTime> newColumn) {
        DateTimeColumn oldDateTime = (DateTimeColumn) oldColumn;
        DateTimeColumn newDateTime = (DateTimeColumn) newColumn;
        for (int index : rows) {
            newDateTime.appendInternal(oldDateTime.getLongInternal(index));
        }
    }

    @Override
    public void copyFromRows(IntArrayList rows, Column<LocalDateTime> newColumn, Row row) {
        DateTimeColumn dateTimes = (DateTimeColumn) newColumn;
        for (int index : rows) {
            row.at(index);
<<<<<<< HEAD
            long packedDateTime = row.getPackedDateTime(newColumn.name());
            newDateTime.appendInternal(packedDateTime);
=======
            PackedDateTime dateTime = row.getPackedDateTime(newColumn.name());
            dateTimes.appendInternal(dateTime.getPackedValue());
>>>>>>> 60c09824
        }
    }

    @Override
    public boolean compare(int rowNumber, Column temp, Column original) {
        DateTimeColumn tempDateTime = (DateTimeColumn) temp;
        DateTimeColumn originalDateTime = (DateTimeColumn) original;
        return originalDateTime.getLongInternal(rowNumber) == tempDateTime.getLongInternal(tempDateTime.size() - 1);
    }
}<|MERGE_RESOLUTION|>--- conflicted
+++ resolved
@@ -50,13 +50,10 @@
         DateTimeColumn dateTimes = (DateTimeColumn) newColumn;
         for (int index : rows) {
             row.at(index);
-<<<<<<< HEAD
             long packedDateTime = row.getPackedDateTime(newColumn.name());
             newDateTime.appendInternal(packedDateTime);
-=======
             PackedDateTime dateTime = row.getPackedDateTime(newColumn.name());
             dateTimes.appendInternal(dateTime.getPackedValue());
->>>>>>> 60c09824
         }
     }
 
