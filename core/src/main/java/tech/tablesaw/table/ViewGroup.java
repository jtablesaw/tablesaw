/*
 * Licensed under the Apache License, Version 2.0 (the "License");
 * you may not use this file except in compliance with the License.
 * You may obtain a copy of the License at
 *
 *     http://www.apache.org/licenses/LICENSE-2.0
 *
 * Unless required by applicable law or agreed to in writing, software
 * distributed under the License is distributed on an "AS IS" BASIS,
 * WITHOUT WARRANTIES OR CONDITIONS OF ANY KIND, either express or implied.
 * See the License for the specific language governing permissions and
 * limitations under the License.
 */

package tech.tablesaw.table;

import com.google.common.annotations.VisibleForTesting;
import com.google.common.base.Preconditions;
import com.google.common.base.Splitter;
import com.google.common.collect.ArrayListMultimap;
import com.google.common.collect.ImmutableMap;
import com.google.common.collect.Lists;
import tech.tablesaw.aggregate.AggregateFunction;
import tech.tablesaw.aggregate.NumericSummaryTable;
import tech.tablesaw.api.CategoricalColumn;
import tech.tablesaw.api.CategoryColumn;
import tech.tablesaw.api.DoubleColumn;
import tech.tablesaw.api.Table;
import tech.tablesaw.columns.Column;
import tech.tablesaw.util.BitmapBackedSelection;
import tech.tablesaw.util.Selection;

import java.nio.ByteBuffer;
import java.util.*;

import static tech.tablesaw.aggregate.AggregateFunctions.*;

/**
 * A group of tables formed by performing splitting operations on an original table
 */
public class ViewGroup implements Iterable<TemporaryView> {

    private static final String SPLIT_STRING = "~~~";
    private static final Splitter SPLITTER = Splitter.on(SPLIT_STRING);


    private final Table sourceTable;

    private final List<TemporaryView> subTables = new ArrayList<>();

    private String[] splitColumnNames;

    public ViewGroup(Table original, CategoricalColumn... columns) {
        splitColumnNames = new String[columns.length];
        for (int i = 0; i < columns.length; i++) {
            splitColumnNames[i] = columns[i].name();
        }
        this.sourceTable = original.sortOn(splitColumnNames);
        splitOn(splitColumnNames);
    }

<<<<<<< HEAD
    public static ViewGroup create(Table original, String subTableNameTemplate, int step) {
        return new ViewGroup(original, subTableNameTemplate, step);
    }

    private ViewGroup(Table original, String subTableNameTemplate, int step) {
=======
    public ViewGroup(Table original, String subTableNameTemplate, int step) {
>>>>>>> 04c2342d
        this.sourceTable = original;
        List<Selection> selections = new ArrayList<>();
        for (int i = 0; i < original.rowCount() - step; i+= step) {
            Selection selection = new BitmapBackedSelection();
            selection.addRange(i, i + step);
            selections.add(selection);
        }
        splitColumnNames = new String[0];
        splitOnSelection(subTableNameTemplate, selections);
    }

    /**
     * Returns a viewGroup splitting the original table on the given columns.
     * The named columns must be CategoricalColumns
     */
    public static ViewGroup create(Table original, String... columnsNames) {
        List<CategoricalColumn> columns = original.categoricalColumns(columnsNames);
        return new ViewGroup(original, columns.toArray(new CategoricalColumn[columns.size()]));
    }

    /**
     * Splits the sourceTable table into sub-tables, grouping on the columns whose names are given in
     * splitColumnNames
     */
    private void splitOn(String... columnNames) {

        List<Column> columns = sourceTable.columns(columnNames);
        int byteSize = getByteSize(columns);

        byte[] currentKey = null;
        String currentStringKey = null;
        TemporaryView view;

        Selection selection = new BitmapBackedSelection();

        for (int row = 0; row < sourceTable.rowCount(); row++) {

            ByteBuffer byteBuffer = ByteBuffer.allocate(byteSize);
            String newStringKey = "";

            for (int col = 0; col < columnNames.length; col++) {
                if (col > 0) {
                    newStringKey = newStringKey + SPLIT_STRING;
                }

                Column c = sourceTable.column(columnNames[col]);
                String groupKey = sourceTable.get(row, sourceTable.columnIndex(c));
                newStringKey = newStringKey + groupKey;
                byteBuffer.put(c.asBytes(row));
            }
            byte[] newKey = byteBuffer.array();
            if (row == 0) {
                currentKey = newKey;
                currentStringKey = newStringKey;
            }
            if (!Arrays.equals(newKey, currentKey)) {
                currentKey = newKey;
                view = new TemporaryView(sourceTable, selection);
                view.setName(currentStringKey);
                currentStringKey = newStringKey;
                addViewToSubTables(view);
                selection = new BitmapBackedSelection();
                selection.add(row);
            } else {
                selection.add(row);
            }
        }
        if (!selection.isEmpty()) {
            view = new TemporaryView(sourceTable, selection);
            view.setName(currentStringKey);
            addViewToSubTables(view);
        }
    }

    private int getByteSize(List<Column> columns) {
        int byteSize = 0;
        {
            for (Column c : columns) {
                byteSize += c.byteSize();
            }
        }
        return byteSize;
    }

    private void splitOnSelection(String nameTemplate, List<Selection> selections) {
        for (int i = 0; i < selections.size(); i++ ) {
            TemporaryView view = new TemporaryView(sourceTable, selections.get(i));
            String name = nameTemplate + ": " + i + 1;
            view.setName(name);
            subTables.add(view);
        }
    }

    private void addViewToSubTables(TemporaryView view) {
        subTables.add(view);
    }

    public List<TemporaryView> getSubTables() {
        return subTables;
    }

    public TemporaryView get(int i) {
        return subTables.get(i);
    }

    @VisibleForTesting
    public Table getSourceTable() {
        return sourceTable;
    }

    public int size() {
        return subTables.size();
    }


    /**
     * For a subtable that is grouped by the values in more than one column, split the grouping column into separate
     * cols and return the revised view
     */
    private NumericSummaryTable splitGroupingColumn(NumericSummaryTable groupTable) {

        if (splitColumnNames.length > 0) {
            List<Column> newColumns = new ArrayList<>();
            List<Column> columns = sourceTable.columns(splitColumnNames);
            for (Column column : columns) {
                Column newColumn = column.emptyCopy();
                newColumns.add(newColumn);
            }
            // iterate through the rows in the table and split each of the grouping columns into multiple columns
            for (int row = 0; row < groupTable.rowCount(); row++) {
                List<String> strings = SPLITTER.splitToList(groupTable.categoryColumn("Group").get(row));
                for (int col = 0; col < newColumns.size(); col++) {
                    newColumns.get(col).appendCell(strings.get(col));
                }
            }
            for (int col = 0; col < newColumns.size(); col++) {
                Column c = newColumns.get(col);
                groupTable.addColumn(col, c);
            }
            groupTable.removeColumns("Group");
        }

        return groupTable;
    }

    public NumericSummaryTable first(String columnName) {
        return agg(columnName, first);
    }

    public NumericSummaryTable last(String columnName) {
        return agg(columnName, last);
    }

    public NumericSummaryTable count(String columnName) {
        return agg(columnName, count);
    }

    public NumericSummaryTable mean(String columnName) {
        return agg(columnName, mean);
    }

    public NumericSummaryTable sum(String columnName) {
        return agg(columnName, sum);
    }

    public NumericSummaryTable median(String columnName) {
        return agg(columnName, median);
    }

    public NumericSummaryTable quartile1(String columnName) {
        return agg(columnName, quartile1);
    }

    public NumericSummaryTable quartile3(String columnName) {
        return agg(columnName, quartile3);
    }

    public NumericSummaryTable percentile90(String columnName) {
        return agg(columnName, percentile90);
    }

    public NumericSummaryTable percentile95(String columnName) {
        return agg(columnName, percentile95);
    }

    public NumericSummaryTable percentile99(String columnName) {
        return agg(columnName, percentile99);
    }

    public NumericSummaryTable range(String columnName) {
        return agg(columnName, range);
    }

    public NumericSummaryTable min(String columnName) {
        return agg(columnName, min);
    }

    public NumericSummaryTable max(String columnName) {
        return agg(columnName, max);
    }

    public NumericSummaryTable product(String columnName) {
        return agg(columnName, product);
    }

    public NumericSummaryTable geometricMean(String columnName) {
        return agg(columnName, geometricMean);
    }

    public NumericSummaryTable populationVariance(String columnName) {
        return agg(columnName, populationVariance);
    }

    public NumericSummaryTable quadraticMean(String columnName) {
        return agg(columnName, quadraticMean);
    }

    public NumericSummaryTable kurtosis(String columnName) {
        return agg(columnName, kurtosis);
    }

    public NumericSummaryTable skewness(String columnName) {
        return agg(columnName, skewness);
    }

    public NumericSummaryTable sumOfSquares(String columnName) {
        return agg(columnName, sumOfSquares);
    }

    public NumericSummaryTable sumOfLogs(String columnName) {
        return agg(columnName, sumOfLogs);
    }

    public NumericSummaryTable variance(String columnName) {
        return agg(columnName, variance);
    }

    public NumericSummaryTable stdDev(String columnName) {
        return agg(columnName, stdDev);
    }

    /**
     * Applies the given aggregation to the given column.
     * The apply and combine steps of a split-apply-combine.
     */
    public NumericSummaryTable aggregate(String colName1, AggregateFunction... func1) {
        ArrayListMultimap<String, AggregateFunction> map = ArrayListMultimap.create();
        map.putAll(colName1, Lists.newArrayList(func1));
        return aggregate(map);
    }

    /**
     * Applies the given aggregation to the given column.
     * The apply and combine steps of a split-apply-combine.
     */
    public NumericSummaryTable agg(String colName1, AggregateFunction func1) {
        return agg(ImmutableMap.of(colName1, func1));
    }

    /**
     * Applies the given aggregation to the given column.
     * The apply and combine steps of a split-apply-combine.
     */
    public NumericSummaryTable agg(
            String colName1, AggregateFunction func1,
            String colName2, AggregateFunction func2) {
        return agg(ImmutableMap.of(
                colName1, func1,
                colName2, func2));
    }

    /**
     * Applies the given aggregation to the given column.
     * The apply and combine steps of a split-apply-combine.
     */
    public NumericSummaryTable agg(
            String colName1, AggregateFunction func1,
            String colName2, AggregateFunction func2,
            String colName3, AggregateFunction func3) {
        return agg(ImmutableMap.of(
                colName1, func1,
                colName2, func2,
                colName3, func3));
    }

    /**
     * Applies the given aggregation to the given column.
     * The apply and combine steps of a split-apply-combine.
     */
    public NumericSummaryTable agg(
            String colName1, AggregateFunction func1,
            String colName2, AggregateFunction func2,
            String colName3, AggregateFunction func3,
            String colName4, AggregateFunction func4) {
        return agg(ImmutableMap.of(
                colName1, func1,
                colName2, func2,
                colName3, func3,
                colName4, func4));
    }


    /**
     * Applies the given aggregations to the given columns.
     * The apply and combine steps of a split-apply-combine.
     *
     * @param functions map from column name to aggregation to apply on that function
     */
    public NumericSummaryTable aggregate(ArrayListMultimap<String, AggregateFunction> functions) {
        Preconditions.checkArgument(!subTables.isEmpty());
        NumericSummaryTable groupTable = NumericSummaryTable.create(sourceTable.name() + " summary");
        CategoryColumn groupColumn = new CategoryColumn("Group", subTables.size());
        groupTable.addColumn(groupColumn);
        for (Map.Entry<String, Collection<AggregateFunction>> entry : functions.asMap().entrySet()) {
            String columnName = entry.getKey();
            int functionCount = 0;
            for (AggregateFunction function : entry.getValue()) {
                String colName = aggregateColumnName(columnName, function.functionName());
                DoubleColumn resultColumn = new DoubleColumn(colName, subTables.size());
                for (TemporaryView subTable : subTables) {
                    double result = subTable.reduce(columnName, function);
                    if (functionCount == 0) {
                        groupColumn.append(subTable.name());
                    }
                    resultColumn.append(result);
                }
                groupTable.addColumn(resultColumn);
                functionCount++;
            }
        }
        return splitGroupingColumn(groupTable);
    }

    /**
     * Applies the given aggregations to the given columns.
     * The apply and combine steps of a split-apply-combine.
     *
     * @param functions map from column name to aggregation to apply on that function
     */
    public NumericSummaryTable agg(Map<String, AggregateFunction> functions) {
        Preconditions.checkArgument(!subTables.isEmpty());
        NumericSummaryTable groupTable = NumericSummaryTable.create(sourceTable.name() + " summary");
        CategoryColumn groupColumn = new CategoryColumn("Group", subTables.size());
        groupTable.addColumn(groupColumn);
        for (Map.Entry<String, AggregateFunction> entry : functions.entrySet()) {
            String columnName = entry.getKey();
            AggregateFunction function = entry.getValue();

            String colName = aggregateColumnName(columnName, function.functionName());
            DoubleColumn resultColumn = new DoubleColumn(colName, subTables.size());
            for (TemporaryView subTable : subTables) {
                double result = subTable.reduce(columnName, function);
                groupColumn.append(subTable.name());
                resultColumn.append(result);
            }
            groupTable.addColumn(resultColumn);
        }
        return splitGroupingColumn(groupTable);
    }

    /**
     * Returns an iterator over elements of type {@code T}.
     *
     * @return an Iterator.
     */
    @Override
    public Iterator<TemporaryView> iterator() {
        return subTables.iterator();
    }

    private String aggregateColumnName(String columnName, String functionName) {
        return String.format("%s [%s]", functionName, columnName);
    }
}<|MERGE_RESOLUTION|>--- conflicted
+++ resolved
@@ -48,7 +48,8 @@
 
     private final List<TemporaryView> subTables = new ArrayList<>();
 
-    private String[] splitColumnNames;
+    // the name(s) of the column(s) we're splitting the table on
+    private final String[] splitColumnNames;
 
     public ViewGroup(Table original, CategoricalColumn... columns) {
         splitColumnNames = new String[columns.length];
@@ -59,15 +60,11 @@
         splitOn(splitColumnNames);
     }
 
-<<<<<<< HEAD
     public static ViewGroup create(Table original, String subTableNameTemplate, int step) {
         return new ViewGroup(original, subTableNameTemplate, step);
     }
 
     private ViewGroup(Table original, String subTableNameTemplate, int step) {
-=======
-    public ViewGroup(Table original, String subTableNameTemplate, int step) {
->>>>>>> 04c2342d
         this.sourceTable = original;
         List<Selection> selections = new ArrayList<>();
         for (int i = 0; i < original.rowCount() - step; i+= step) {
