--- conflicted
+++ resolved
@@ -41,8 +41,6 @@
     private AtomicInteger joinTableId = new AtomicInteger(2);
 
     /**
-<<<<<<< HEAD
-=======
      * Constructor.
      * @param table       The table to join on
      * @param columnNames The column names to join on
@@ -58,7 +56,6 @@
     }
 
     /**
->>>>>>> beaaae9b
      * Joins to the given tables assuming that they have a column of the name we're joining on
      *
      * @param tables The tables to join with
@@ -78,11 +75,7 @@
         Table joined = table;
 
         for (Table currT : tables) {
-<<<<<<< HEAD
-            joined = joinInternal(joined, currT, column.name(), false, allowDuplicateColumnNames);
-=======
             joined = joinInternal(joined, currT, false, allowDuplicateColumnNames, columnNames);
->>>>>>> beaaae9b
         }
         return joined;
     }
@@ -125,13 +118,6 @@
         return inner(table2, allowDuplicateColumnNames, col2Name);
     }
 
-<<<<<<< HEAD
-    private Table joinInternal(Table table2, String col2Name, boolean outer, boolean allowDuplicates) {
-        return joinInternal(table, table2, col2Name, outer, allowDuplicates);
-    }
-
-    private Table joinInternal(Table table1, Table table2, String col2Name, boolean outer, boolean allowDuplicates) {
-=======
     /**
      * Joins the joiner to the table2, using the given columns for the second table and returns the resulting table
      *
@@ -145,7 +131,6 @@
     public Table inner(Table table2, boolean allowDuplicateColumnNames, String... col2Names) {
         return inner(table2, false, allowDuplicateColumnNames, col2Names);
     }
->>>>>>> beaaae9b
 
     /**
      * Joins the joiner to the table2, using the given columns for the second table and returns the resulting table
@@ -178,57 +163,6 @@
      */
     private Table joinInternal(Table table1, Table table2, boolean outer, boolean allowDuplicates, String... col2Names) {
         if (allowDuplicates) {
-<<<<<<< HEAD
-            renameColumnsWithDuplicateNames(table1, table2, col2Name);
-        }
-
-        Table result = emptyTableFromColumns(table1, table2, col2Name);
-
-        // Need to use the column from table1 that is the same column originally
-        // defined for this DataFrameJoiner. Column names must be unique within the
-        // same table, so use the original column's name to get the corresponding
-        // column out of the table1 input Table.
-        CategoricalColumn<?> table1Column = table1.categoricalColumn(column.name());
-        ColumnType type = table1Column.type();
-        if (type instanceof DateColumnType) {
-            IntIndex index = new IntIndex(table2.dateColumn(col2Name));
-            DateColumn col1 = (DateColumn) table1Column;
-            for (int i = 0; i < col1.size(); i++) {
-                int value = col1.getIntInternal(i);
-                Table table1Rows = table1.where(Selection.with(i));
-                Table table2Rows = table2.where(index.get(value));
-                table2Rows.removeColumns(col2Name);
-                if (outer && table2Rows.isEmpty()) {
-                    withMissingLeftJoin(result, table1Rows);
-                } else {
-                    crossProduct(result, table1Rows, table2Rows);
-                }
-            }
-        } else if (type instanceof DateTimeColumnType) {
-            LongIndex index = new LongIndex(table2.dateTimeColumn(col2Name));
-            DateTimeColumn col1 = (DateTimeColumn) table1Column;
-            for (int i = 0; i < col1.size(); i++) {
-                long value = col1.getLongInternal(i);
-                Table table1Rows = table1.where(Selection.with(i));
-                Table table2Rows = table2.where(index.get(value));
-                table2Rows.removeColumns(col2Name);
-                if (outer && table2Rows.isEmpty()) {
-                    withMissingLeftJoin(result, table1Rows);
-                } else {
-                    crossProduct(result, table1Rows, table2Rows);
-                }
-            }
-        } else if (type instanceof TimeColumnType) {
-            IntIndex index = new IntIndex(table2.timeColumn(col2Name));
-            TimeColumn col1 = (TimeColumn) table1Column;
-            for (int i = 0; i < col1.size(); i++) {
-                int value = col1.getIntInternal(i);
-                Table table1Rows = table1.where(Selection.with(i));
-                Table table2Rows = table2.where(index.get(value));
-                table2Rows.removeColumns(col2Name);
-                if (outer && table2Rows.isEmpty()) {
-                    withMissingLeftJoin(result, table1Rows);
-=======
             renameColumnsWithDuplicateNames(table1, table2, col2Names);
         }
         Table result = emptyTableFromColumns(table1, table2, col2Names);
@@ -285,70 +219,11 @@
                     ShortColumn col1 = (ShortColumn) table1Column;
                     short value = col1.getShort(ri);
                     rowBitMapOneCol = index.get(value);
->>>>>>> beaaae9b
                 } else {
                     throw new IllegalArgumentException(
                             "Joining is supported on numeric, string, and date-like columns. Column "
                                     + table1Column.name() + " is of type " + table1Column.type());
                 }
-<<<<<<< HEAD
-            }
-        } else if (type instanceof StringColumnType) {
-            StringIndex index = new StringIndex(table2.stringColumn(col2Name));
-            StringColumn col1 = (StringColumn) table1Column;
-            for (int i = 0; i < col1.size(); i++) {
-                String value = col1.get(i);
-                Table table1Rows = table1.where(Selection.with(i));
-                Table table2Rows = table2.where(index.get(value));
-                table2Rows.removeColumns(col2Name);
-                if (outer && table2Rows.isEmpty()) {
-                    withMissingLeftJoin(result, table1Rows);
-                } else {
-                    crossProduct(result, table1Rows, table2Rows);
-                }
-            }
-        } else if (type instanceof IntColumnType) {
-            IntIndex index = new IntIndex(table2.intColumn(col2Name));
-            IntColumn col1 = (IntColumn) table1Column;
-            for (int i = 0; i < col1.size(); i++) {
-                int value = col1.getInt(i);
-                Table table1Rows = table1.where(Selection.with(i));
-                Table table2Rows = table2.where(index.get(value));
-                table2Rows.removeColumns(col2Name);
-                if (outer && table2Rows.isEmpty()) {
-                    withMissingLeftJoin(result, table1Rows);
-                } else {
-                    crossProduct(result, table1Rows, table2Rows);
-                }
-            }
-        } else if (type instanceof LongColumnType) {
-            LongIndex index = new LongIndex(table2.intColumn(col2Name));
-            LongColumn col1 = (LongColumn) table1Column;
-            for (int i = 0; i < col1.size(); i++) {
-                long value = col1.getLong(i);
-                Table table1Rows = table1.where(Selection.with(i));
-                Table table2Rows = table2.where(index.get(value));
-                table2Rows.removeColumns(col2Name);
-                if (outer && table2Rows.isEmpty()) {
-                    withMissingLeftJoin(result, table1Rows);
-                } else {
-                    crossProduct(result, table1Rows, table2Rows);
-                }
-            }
-        } else if (type instanceof ShortColumnType) {
-            ShortIndex index = new ShortIndex(table2.shortColumn(col2Name));
-            ShortColumn col1 = (ShortColumn) table1Column;
-            for (int i = 0; i < col1.size(); i++) {
-                short value = col1.getShort(i);
-                Table table1Rows = table1.where(Selection.with(i));
-                Table table2Rows = table2.where(index.get(value));
-                table2Rows.removeColumns(col2Name);
-                if (outer && table2Rows.isEmpty()) {
-                    withMissingLeftJoin(result, table1Rows);
-                } else {
-                    crossProduct(result, table1Rows, table2Rows);
-                }
-=======
                 // combine Selection's into one big AND Selection
                 if(rowBitMapOneCol != null) {
                     rowBitMapMultiCol = 
@@ -364,28 +239,18 @@
                 withMissingLeftJoin(result, table1Rows);
             } else {
                 crossProduct(result, table1Rows, table2Rows);
->>>>>>> beaaae9b
             }
         }
         return result;
     }
 
-<<<<<<< HEAD
-    private void renameColumnsWithDuplicateNames(Table table1, Table table2, String col2Name) {
-=======
     private void renameColumnsWithDuplicateNames(Table table1, Table table2, String... col2Names) {
->>>>>>> beaaae9b
         String table2Alias = TABLE_ALIAS + joinTableId.getAndIncrement();
         List<String> list = Arrays.asList(col2Names);
         for (Column<?> table2Column : table2.columns()) {
             String columnName = table2Column.name();
-<<<<<<< HEAD
-            if (table1.columnNames().contains(columnName)
-                    && !columnName.equalsIgnoreCase(col2Name)) {
-=======
             if (table1.columnNames().stream().anyMatch(columnName::equalsIgnoreCase)
                     && !(list.stream().anyMatch(columnName::equalsIgnoreCase))) {
->>>>>>> beaaae9b
                 table2Column.setName(newName(table2Alias, columnName));
             }
         }
@@ -519,10 +384,6 @@
                 selection.add(ri);
             }
         }
-<<<<<<< HEAD
-
-=======
->>>>>>> beaaae9b
         Table table2OnlyRows = table2.where(selection);
         List<CategoricalColumn<?>> joinColumns = table2OnlyRows.categoricalColumns(col2Names);
         table2OnlyRows.removeColumns(col2Names);
@@ -726,18 +587,12 @@
     private void withMissingRightJoin(Table destination, List<CategoricalColumn<?>> joinColumns, Table table2) {
         int t2StartCol = destination.columnCount() - table2.columnCount();
         for (int c = 0; c < destination.columnCount(); c++) {
-<<<<<<< HEAD
-            if (destination.column(c).name().equalsIgnoreCase(joinColumn.name())) {
-                destination.column(c).append(joinColumn);
-                continue;
-=======
             boolean addedJoinColumns = false;
             for (CategoricalColumn joinColumn : joinColumns) {
                 if (destination.column(c).name().equalsIgnoreCase(joinColumn.name())) {
                     destination.column(c).append(joinColumn);
                     addedJoinColumns = true;
                 }
->>>>>>> beaaae9b
             }
             if(!addedJoinColumns) {
                 if (c < t2StartCol) {
@@ -748,12 +603,6 @@
                     Column t2Col = table2.column(c - t2StartCol);
                     destination.column(c).append(t2Col);
                 }
-<<<<<<< HEAD
-            } else {
-                Column t2Col = table2.column(c - t2StartCol);
-                destination.column(c).append(t2Col);
-=======
->>>>>>> beaaae9b
             }
         }
     }
