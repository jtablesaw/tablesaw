/*
 * Licensed under the Apache License, Version 2.0 (the "License");
 * you may not use this file except in compliance with the License.
 * You may obtain a copy of the License at
 *
 *     http://www.apache.org/licenses/LICENSE-2.0
 *
 * Unless required by applicable law or agreed to in writing, software
 * distributed under the License is distributed on an "AS IS" BASIS,
 * WITHOUT WARRANTIES OR CONDITIONS OF ANY KIND, either express or implied.
 * See the License for the specific language governing permissions and
 * limitations under the License.
 */

package tech.tablesaw.io;

import static tech.tablesaw.api.ColumnType.BOOLEAN;
import static tech.tablesaw.api.ColumnType.DOUBLE;
import static tech.tablesaw.api.ColumnType.FLOAT;
import static tech.tablesaw.api.ColumnType.INTEGER;
import static tech.tablesaw.api.ColumnType.LOCAL_DATE;
import static tech.tablesaw.api.ColumnType.LOCAL_DATE_TIME;
import static tech.tablesaw.api.ColumnType.LOCAL_TIME;
import static tech.tablesaw.api.ColumnType.LONG;
import static tech.tablesaw.api.ColumnType.SHORT;
import static tech.tablesaw.api.ColumnType.STRING;
import static tech.tablesaw.api.ColumnType.TEXT;

import com.google.common.base.Strings;
import com.google.common.collect.Lists;
import java.io.File;
import java.io.IOException;
import java.io.InputStream;
import java.io.InputStreamReader;
import java.io.Reader;
import java.net.URL;
import java.time.format.DateTimeFormatter;
import java.util.ArrayList;
import java.util.HashMap;
import java.util.List;
import java.util.Locale;
import java.util.Map;
import java.util.Optional;
import java.util.function.Function;
import tech.tablesaw.api.ColumnType;
import tech.tablesaw.io.ReadOptions.ColumnTypeReadOptions;

public class ReadOptions {

  public static final boolean DEFAULT_IGNORE_ZERO_DECIMAL = true;
  public static final boolean DEFAULT_SKIP_ROWS_WITH_INVALID_COLUMN_COUNT = false;

  private static final List<ColumnType> DEFAULT_TYPES =
      Lists.newArrayList(
          LOCAL_DATE_TIME, LOCAL_TIME, LOCAL_DATE, BOOLEAN, INTEGER, LONG, DOUBLE, STRING, TEXT);

  /**
   * An extended list of types that are used if minimizeColumnSizes is true. By including extra
   * types like Short the resulting table size is reduced at the cost of some additional complexity
   * for the programmer if, for example, they will subsequently modify the data in a way that
   * exceeds the range of the type.
   */
  protected static final List<ColumnType> EXTENDED_TYPES =
      Lists.newArrayList(
          LOCAL_DATE_TIME,
          LOCAL_TIME,
          LOCAL_DATE,
          BOOLEAN,
          SHORT,
          INTEGER,
          LONG,
          FLOAT,
          DOUBLE,
          STRING,
          TEXT);

  protected final Source source;
  protected final String tableName;
  protected final List<ColumnType> columnTypesToDetect;
  protected final boolean sample;
  protected final String dateFormat;
  protected final String dateTimeFormat;
  protected final String timeFormat;
  protected final Locale locale;
  protected final String[] missingValueIndicators;
  protected final boolean minimizeColumnSizes;
  protected final int maxCharsPerColumn;
  protected final boolean ignoreZeroDecimal;
  protected final boolean allowDuplicateColumnNames;
  protected final boolean skipRowsWithInvalidColumnCount;

  protected final DateTimeFormatter dateFormatter;
  protected final DateTimeFormatter dateTimeFormatter;
  protected final DateTimeFormatter timeFormatter;

  protected final ColumnTypeReadOptions columnTypeReadOptions;

  protected final boolean header;

  protected ReadOptions(ReadOptions.Builder builder) {
    source = builder.source;
    tableName = builder.tableName;
    columnTypesToDetect = builder.columnTypesToDetect;
    sample = builder.sample;
    dateFormat = builder.dateFormat;
    timeFormat = builder.timeFormat;
    dateTimeFormat = builder.dateTimeFormat;
    missingValueIndicators = builder.missingValueIndicators;
    minimizeColumnSizes = builder.minimizeColumnSizes;
    header = builder.header;
    maxCharsPerColumn = builder.maxCharsPerColumn;
    ignoreZeroDecimal = builder.ignoreZeroDecimal;
<<<<<<< HEAD
=======
    skipRowsWithInvalidColumnCount = builder.skipRowsWithInvalidColumnCount;

>>>>>>> 74a54aa5
    dateFormatter = builder.dateFormatter;
    timeFormatter = builder.timeFormatter;
    dateTimeFormatter = builder.dateTimeFormatter;
    allowDuplicateColumnNames = builder.allowDuplicateColumnNames;
<<<<<<< HEAD
    locale = builder.locale;
=======

    if (builder.columnTypes != null)
      columnTypeReadOptions = new ByIdxColumnTypeReadOptions(builder.columnTypes);
    else if (!builder.columnTypeMap.isEmpty())
      columnTypeReadOptions = new ByNameMapColumnTypeReadOptions(builder.columnTypeMap);
    else if (builder.completeColumnTypeFunction != null)
      columnTypeReadOptions =
          new CompleteFunctionColumnTypeReadOptions(builder.completeColumnTypeFunction);
    else if (builder.columnTypeFunction != null)
      columnTypeReadOptions = new PartialFunctionColumnTypeReadOptions(builder.columnTypeFunction);
    else columnTypeReadOptions = ColumnTypeReadOptions.EMPTY;

    if (builder.locale == null) {
      locale = Locale.getDefault();
    } else {
      locale = builder.locale;
    }
>>>>>>> 74a54aa5
  }

  public Source source() {
    return source;
  }

  public String tableName() {
    return tableName;
  }

  public boolean allowDuplicateColumnNames() {
    return allowDuplicateColumnNames;
  }

  public List<ColumnType> columnTypesToDetect() {
    return columnTypesToDetect;
  }

  public boolean sample() {
    return sample;
  }

  public boolean minimizeColumnSizes() {
    return minimizeColumnSizes;
  }

  public String[] missingValueIndicators() {
    return missingValueIndicators;
  }

  public Locale locale() {
    return locale;
  }

  public boolean header() {
    return header;
  }

  public boolean ignoreZeroDecimal() {
    return ignoreZeroDecimal;
  }

  public boolean skipRowsWithInvalidColumnCount() {
    return skipRowsWithInvalidColumnCount;
  }

  public DateTimeFormatter dateTimeFormatter() {
    if (dateTimeFormatter != null) {
      return dateTimeFormatter;
    }

    if (Strings.isNullOrEmpty(dateTimeFormat)) {
      return null;
    }
    return DateTimeFormatter.ofPattern(dateTimeFormat, locale);
  }

  public DateTimeFormatter timeFormatter() {
    if (timeFormatter != null) {
      return timeFormatter;
    }
    if (Strings.isNullOrEmpty(timeFormat)) {
      return null;
    }
    return DateTimeFormatter.ofPattern(timeFormat, locale);
  }

  public DateTimeFormatter dateFormatter() {
    if (dateFormatter != null) {
      return dateFormatter;
    }
    if (Strings.isNullOrEmpty(dateFormat)) {
      return null;
    }
    return DateTimeFormatter.ofPattern(dateFormat, locale);
  }

  public ColumnTypeReadOptions columnTypeReadOptions() {
    return columnTypeReadOptions;
  }

  protected static class Builder {

    protected final Source source;
    protected String tableName = "";
    protected List<ColumnType> columnTypesToDetect = DEFAULT_TYPES;
    protected boolean sample = true;
    protected String dateFormat;
    protected DateTimeFormatter dateFormatter;
    protected String timeFormat;
    protected DateTimeFormatter timeFormatter;
    protected String dateTimeFormat;
    protected DateTimeFormatter dateTimeFormatter;
    protected Locale locale = Locale.getDefault();
    protected String[] missingValueIndicators = new String[0];
    protected boolean minimizeColumnSizes = false;
    protected boolean header = true;
    protected int maxCharsPerColumn = 4096;
    protected boolean ignoreZeroDecimal = DEFAULT_IGNORE_ZERO_DECIMAL;
    protected boolean skipRowsWithInvalidColumnCount = DEFAULT_SKIP_ROWS_WITH_INVALID_COLUMN_COUNT;
    private boolean allowDuplicateColumnNames = false;
    protected ColumnType[] columnTypes;
    protected Map<String, ColumnType> columnTypeMap = new HashMap<>();
    protected Function<String, Optional<ColumnType>> columnTypeFunction;
    protected Function<String, ColumnType> completeColumnTypeFunction;

    protected Builder() {
      source = null;
    }

    protected Builder(Source source) {
      this.source = source;
    }

    protected Builder(File file) {
      this.source = new Source(file);
      this.tableName = file.getName();
    }

    protected Builder(URL url) throws IOException {
      this.source = new Source(url.openStream());
      this.tableName = url.toString();
    }

    protected Builder(InputStream stream) {
      this.source = new Source(stream);
    }

    protected Builder(InputStreamReader reader) {
      this.source = new Source(reader);
    }

    protected Builder(Reader reader) {
      this.source = new Source(reader);
    }

    public Builder tableName(String tableName) {
      this.tableName = tableName;
      return this;
    }

    public Builder header(boolean hasHeader) {
      this.header = hasHeader;
      return this;
    }

    /** Deprecated. Use dateFormat(DateTimeFormatter dateFormat) instead */
    @Deprecated
    public Builder dateFormat(String dateFormat) {
      this.dateFormat = dateFormat;
      return this;
    }

    public Builder dateFormat(DateTimeFormatter dateFormat) {
      this.dateFormatter = dateFormat;
      return this;
    }

    public Builder allowDuplicateColumnNames(Boolean allow) {
      this.allowDuplicateColumnNames = allow;
      return this;
    }

    /** Deprecated. Use timeFormat(DateTimeFormatter dateFormat) instead */
    @Deprecated
    public Builder timeFormat(String timeFormat) {
      this.timeFormat = timeFormat;
      return this;
    }

    public Builder timeFormat(DateTimeFormatter dateFormat) {
      this.timeFormatter = dateFormat;
      return this;
    }

    /** Deprecated. Use dateTimeFormat(DateTimeFormatter dateFormat) instead */
    @Deprecated
    public Builder dateTimeFormat(String dateTimeFormat) {
      this.dateTimeFormat = dateTimeFormat;
      return this;
    }

    public Builder dateTimeFormat(DateTimeFormatter dateFormat) {
      this.dateTimeFormatter = dateFormat;
      return this;
    }

    public Builder missingValueIndicator(String... missingValueIndicators) {
      this.missingValueIndicators = missingValueIndicators;
      return this;
    }

    public Builder maxCharsPerColumn(int maxCharsPerColumn) {
      this.maxCharsPerColumn = maxCharsPerColumn;
      return this;
    }

    /** Ignore zero value decimals in data values. Defaults to {@code true}. */
    public Builder ignoreZeroDecimal(boolean ignoreZeroDecimal) {
      this.ignoreZeroDecimal = ignoreZeroDecimal;
      return this;
    }

    /** Skip the rows with invalid column count in data values. Defaluts to {@code false}. */
    public Builder skipRowsWithInvalidColumnCount(boolean skipRowsWithInvalidColumnCount) {
      this.skipRowsWithInvalidColumnCount = skipRowsWithInvalidColumnCount;
      return this;
    }

    public Builder sample(boolean sample) {
      this.sample = sample;
      return this;
    }

    public Builder locale(Locale locale) {
      this.locale = locale;
      return this;
    }

    /** @see ColumnTypeDetector */
    public Builder columnTypesToDetect(List<ColumnType> columnTypesToDetect) {
      // Types need to be in certain order as more general types like string come last
      // Otherwise everything will be parsed as a string
      List<ColumnType> orderedTypes = new ArrayList<>();
      for (ColumnType t : EXTENDED_TYPES) {
        if (columnTypesToDetect.contains(t)) {
          orderedTypes.add(t);
        }
      }
      this.columnTypesToDetect = orderedTypes;
      return this;
    }

    /**
     * Allow the {@link ColumnTypeDetector} to choose shorter column types such as float instead of
     * double when the data will fit in a smaller type
     */
    public Builder minimizeColumnSizes() {
      this.columnTypesToDetect = EXTENDED_TYPES;
      return this;
    }

    /**
     * Provide column types for all columns skipping autodetect column type logic. The array must
     * contain a ColumnType for each column in the table. An error will be thrown if they don't
     * match up
     */
    public Builder columnTypes(ColumnType[] columnTypes) {
      if (columnTypeOptionsAlreadySet()) {
        throw new IllegalStateException("columnTypes already set");
      }
      this.columnTypes = columnTypes;
      return this;
    }

    /**
     * Provide a function that determines ColumnType for all column names. To provide only for some
     * use {@link #columnTypesPartial(Function)}
     *
     * <p>This method is generally more efficient because it skips column type detection
     */
    public Builder columnTypes(Function<String, ColumnType> columnTypeFunction) {
      if (columnTypeOptionsAlreadySet()) {
        throw new IllegalStateException("columnTypes already set");
      }
      this.completeColumnTypeFunction = columnTypeFunction;
      return this;
    }

    /**
     * Provide a function that determines ColumnType for some column names. To provide for all
     * column names use {@link #columnTypes(Function)} that generally is more efficient because it
     * skips column type detection
     */
    public Builder columnTypesPartial(Function<String, Optional<ColumnType>> columnTypeFunction) {
      if (columnTypeOptionsAlreadySet()) {
        throw new IllegalStateException("columnTypes already set");
      }
      this.columnTypeFunction = columnTypeFunction;
      return this;
    }

    /**
     * Provide a map that determines ColumnType for given column names. Types for not present column
     * names will be autodetected. To provide type for all column names use {@link
     * #columnTypes(Function)} that generally is more efficient because it skips column type
     * detection
     */
    public Builder columnTypesPartial(Map<String, ColumnType> columnTypeByName) {
      if (columnTypeOptionsAlreadySet()) {
        throw new IllegalStateException("columnTypes already set");
      }
      if (columnTypeByName != null) {
        this.columnTypeMap = columnTypeByName;
      }
      return this;
    }

    private boolean columnTypeOptionsAlreadySet() {
      return columnTypes != null
          || columnTypeFunction != null
          || completeColumnTypeFunction != null
          || !columnTypeMap.isEmpty();
    }

    public ReadOptions build() {
      return new ReadOptions(this);
    }
  }

  /**
   * Allows user to set column types. It can work in three ways:
   *
   * <ul>
   *   <li>If no information is provided column types are autodetected
   *   <li>A complete list of columns can be provided using {@link
   *       ReadOptions.Builder#columnTypes(ColumnType[])} or {@link
   *       ReadOptions.Builder#columnTypes(Function)}. This skips column type detection.
   *   <li>Provide values for some column names using {@link
   *       ReadOptions.Builder#columnTypesPartial(Map)} or {@link
   *       ReadOptions.Builder#columnTypesPartial(Function)} (String, ColumnType)}. In this case
   *       provided columnTypes are used and the others are autodetected
   * </ul>
   */
  public interface ColumnTypeReadOptions {
    Optional<ColumnType> columnType(int columnNumber, String columnName);

    default boolean hasColumnTypeForAllColumnsIfHavingColumnNames() {
      return false;
    }

    default boolean hasColumnTypeForAllColumns() {
      return false;
    }

    default ColumnType[] columnTypes() {
      return null;
    }

    ColumnTypeReadOptions EMPTY = (columnNumber, columnName) -> Optional.empty();

    static ColumnTypeReadOptions of(ColumnType[] allColumnTypes) {
      return new ByIdxColumnTypeReadOptions(allColumnTypes);
    }
  }
}

class ByIdxColumnTypeReadOptions implements ColumnTypeReadOptions {
  final ColumnType[] columnTypesByIdx;

  public ByIdxColumnTypeReadOptions(ColumnType[] columnTypesByIdx) {
    this.columnTypesByIdx = columnTypesByIdx;
  }

  @Override
  public Optional<ColumnType> columnType(int columnNumber, String columnName) {
    return Optional.of(columnTypesByIdx[columnNumber]);
  }

  @Override
  public ColumnType[] columnTypes() {
    return columnTypesByIdx;
  }

  @Override
  public boolean hasColumnTypeForAllColumnsIfHavingColumnNames() {
    return true;
  }

  @Override
  public boolean hasColumnTypeForAllColumns() {
    return true;
  }
}

class ByNameMapColumnTypeReadOptions implements ColumnTypeReadOptions {
  private final Map<String, ColumnType> columnTypesByNameMap;

  public ByNameMapColumnTypeReadOptions(Map<String, ColumnType> columnTypesByNameMap) {
    this.columnTypesByNameMap = columnTypesByNameMap;
  }

  @Override
  public Optional<ColumnType> columnType(int columnNumber, String columnName) {
    return Optional.ofNullable(columnTypesByNameMap.get(columnName));
  }
}

class CompleteFunctionColumnTypeReadOptions implements ColumnTypeReadOptions {
  private final Function<String, ColumnType> function;

  public CompleteFunctionColumnTypeReadOptions(Function<String, ColumnType> function) {
    this.function = function;
  }

  @Override
  public Optional<ColumnType> columnType(int columnNumber, String columnName) {
    return Optional.of(function.apply(columnName));
  }

  @Override
  public boolean hasColumnTypeForAllColumnsIfHavingColumnNames() {
    return true;
  }
}

class PartialFunctionColumnTypeReadOptions implements ColumnTypeReadOptions {
  final Function<String, Optional<ColumnType>> function;

  public PartialFunctionColumnTypeReadOptions(Function<String, Optional<ColumnType>> function) {
    this.function = function;
  }

  @Override
  public Optional<ColumnType> columnType(int columnNumber, String columnName) {
    return function.apply(columnName);
  }
}<|MERGE_RESOLUTION|>--- conflicted
+++ resolved
@@ -110,18 +110,13 @@
     header = builder.header;
     maxCharsPerColumn = builder.maxCharsPerColumn;
     ignoreZeroDecimal = builder.ignoreZeroDecimal;
-<<<<<<< HEAD
-=======
     skipRowsWithInvalidColumnCount = builder.skipRowsWithInvalidColumnCount;
 
->>>>>>> 74a54aa5
     dateFormatter = builder.dateFormatter;
     timeFormatter = builder.timeFormatter;
     dateTimeFormatter = builder.dateTimeFormatter;
     allowDuplicateColumnNames = builder.allowDuplicateColumnNames;
-<<<<<<< HEAD
     locale = builder.locale;
-=======
 
     if (builder.columnTypes != null)
       columnTypeReadOptions = new ByIdxColumnTypeReadOptions(builder.columnTypes);
@@ -133,13 +128,6 @@
     else if (builder.columnTypeFunction != null)
       columnTypeReadOptions = new PartialFunctionColumnTypeReadOptions(builder.columnTypeFunction);
     else columnTypeReadOptions = ColumnTypeReadOptions.EMPTY;
-
-    if (builder.locale == null) {
-      locale = Locale.getDefault();
-    } else {
-      locale = builder.locale;
-    }
->>>>>>> 74a54aa5
   }
 
   public Source source() {
