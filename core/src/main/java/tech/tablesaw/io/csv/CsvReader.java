--- conflicted
+++ resolved
@@ -5,11 +5,7 @@
 import java.io.BufferedReader;
 import java.io.ByteArrayInputStream;
 import java.io.File;
-<<<<<<< HEAD
-=======
 import java.io.FileInputStream;
-import java.io.FileReader;
->>>>>>> 0e636e90
 import java.io.IOException;
 import java.io.InputStream;
 import java.io.InputStreamReader;
@@ -35,8 +31,6 @@
 import com.opencsv.CSVParserBuilder;
 import com.opencsv.CSVReader;
 import com.opencsv.CSVReaderBuilder;
-import java.io.FileInputStream;
-import java.io.InputStreamReader;
 
 import tech.tablesaw.api.ColumnType;
 import tech.tablesaw.api.Table;
@@ -171,16 +165,8 @@
      */
     public static Table read(ColumnType types[], boolean header, char columnSeparator, String fileName) throws
             IOException {
-<<<<<<< HEAD
-        FileInputStream fis = new FileInputStream(fileName);
-        UnicodeBOMInputStream ubis = new UnicodeBOMInputStream(fis);
-        ubis.skipBOM();
-        Reader reader = new InputStreamReader(ubis);
-        return read(reader, fileName, types, header, columnSeparator);
-=======
         InputStream stream = new FileInputStream(new File(fileName));
         return read(stream, fileName, types, header, columnSeparator);
->>>>>>> 0e636e90
     }
 
     /**
@@ -194,16 +180,8 @@
      * @throws IOException if file cannot be read
      */
     public static Table read(File file, boolean header, char delimiter) throws IOException {
-<<<<<<< HEAD
-        FileInputStream fis = new FileInputStream(file);
-        UnicodeBOMInputStream ubis = new UnicodeBOMInputStream(fis);
-        ubis.skipBOM();
-        Reader reader = new InputStreamReader(ubis);
-        return read(reader, file.getName(), true, delimiter);
-=======
         InputStream stream = new FileInputStream(file);
         return read(stream, file.getName(), true, delimiter);
->>>>>>> 0e636e90
     }
 
     /**
@@ -217,33 +195,7 @@
      * @return A table containing the data from the file
      * @throws IOException if file cannot be read
      */
-<<<<<<< HEAD
-    public static Table read(Reader reader, String tableName, boolean header, char delimiter) throws IOException {
-        return read(reader, tableName, true, delimiter, false);
-    }
-
-    public static Table read(Reader reader, String tableName, boolean header, char delimiter, boolean skipSampling) throws IOException {
-        List<String[]> rows = parseCsv(reader, delimiter);
-        ColumnType[] columnTypes = detectColumnTypes(rows, header, delimiter, skipSampling);
-        return read(rows, tableName, columnTypes, true, delimiter);
-    }
-
-    public static Table read(Reader reader,
-            String tableName,
-            ColumnType[] types,
-            boolean header,
-            char columnSeparator) throws IOException {
-        List<String[]> rows = parseCsv(reader, columnSeparator);
-        return read(rows, tableName, types, header, columnSeparator);
-    }
-
-    protected static Table read(List<String[]> rows,
-            String tableName,
-            ColumnType[] types,
-            boolean header,
-            char columnSeparator) throws IOException {
-=======
-    public static Table read(InputStream stream, String tableName,  boolean header, char delimiter) throws IOException {
+    public static Table read(InputStream stream, String tableName, boolean header, char delimiter) throws IOException {
         return read(stream, tableName, true, delimiter, false);
     }
 
@@ -255,65 +207,69 @@
     }
 
     public static Table read(InputStream stream,
-                             String tableName,
-                             ColumnType[] types,
-                             boolean header,
-                             char columnSeparator) throws IOException {
-      BufferedReader streamReader = new BufferedReader(new InputStreamReader(stream));
->>>>>>> 0e636e90
-
-      Table table;
-      CSVParser csvParser = new CSVParserBuilder()
-          .withSeparator(columnSeparator)
-          .build();
-      try (CSVReader reader = new CSVReaderBuilder(streamReader).withCSVParser(csvParser).build()) {
-
-          String[] nextLine;
-          String[] columnNames;
-          List<String> headerRow;
-          if (header) {
-              nextLine = reader.readNext();
-              headerRow = Lists.newArrayList(nextLine);
-              columnNames = selectColumnNames(headerRow, types);
-          } else {
-              columnNames = makeColumnNames(types);
-              headerRow = Lists.newArrayList(columnNames);
-          }
-
-          table = Table.create(tableName);
-          for (int x = 0; x < types.length; x++) {
-              if (types[x] != ColumnType.SKIP) {
-                  String columnName = headerRow.get(x);
-                  if (Strings.isNullOrEmpty(columnName)) {
-                      columnName = "Column " + table.columnCount();
-                  }
-                  Column newColumn = TypeUtils.newColumn(columnName.trim(), types[x]);
-                  table.addColumn(newColumn);
-              }
-          }
-          int[] columnIndexes = new int[columnNames.length];
-          for (int i = 0; i < columnIndexes.length; i++) {
-              // get the index in the original table, which includes skipped fields
-              columnIndexes[i] = headerRow.indexOf(columnNames[i]);
-          }
-          // Add the rows
-          long rowNumber = header ? 1L : 0L;
-          while ((nextLine = reader.readNext()) != null) {
-              // for each column that we're including (not skipping)
-              int cellIndex = 0;
-              for (int columnIndex : columnIndexes) {
-                  Column column = table.column(cellIndex);
-                  try {
-                      column.appendCell(nextLine[columnIndex]);
-                  } catch (Exception e) {
-                      throw new AddCellToColumnException(e, columnIndex, rowNumber, columnNames, nextLine);
-                  }
-                  cellIndex++;
-              }
-              rowNumber++;
-          }
-      }
-      return table;
+            String tableName,
+            ColumnType[] types,
+            boolean header,
+            char columnSeparator) throws IOException {
+
+        // All other read methods end up here, make sure we do not have leading Unicode BOM
+        UnicodeBOMInputStream ubis = new UnicodeBOMInputStream(stream);
+        ubis.skipBOM();
+
+        BufferedReader streamReader = new BufferedReader(new InputStreamReader(ubis));
+
+        Table table;
+        CSVParser csvParser = new CSVParserBuilder()
+                .withSeparator(columnSeparator)
+                .build();
+        try (CSVReader reader = new CSVReaderBuilder(streamReader).withCSVParser(csvParser).build()) {
+
+            String[] nextLine;
+            String[] columnNames;
+            List<String> headerRow;
+            if (header) {
+                nextLine = reader.readNext();
+                headerRow = Lists.newArrayList(nextLine);
+                columnNames = selectColumnNames(headerRow, types);
+            } else {
+                columnNames = makeColumnNames(types);
+                headerRow = Lists.newArrayList(columnNames);
+            }
+
+            table = Table.create(tableName);
+            for (int x = 0; x < types.length; x++) {
+                if (types[x] != ColumnType.SKIP) {
+                    String columnName = headerRow.get(x);
+                    if (Strings.isNullOrEmpty(columnName)) {
+                        columnName = "Column " + table.columnCount();
+                    }
+                    Column newColumn = TypeUtils.newColumn(columnName.trim(), types[x]);
+                    table.addColumn(newColumn);
+                }
+            }
+            int[] columnIndexes = new int[columnNames.length];
+            for (int i = 0; i < columnIndexes.length; i++) {
+                // get the index in the original table, which includes skipped fields
+                columnIndexes[i] = headerRow.indexOf(columnNames[i]);
+            }
+            // Add the rows
+            long rowNumber = header ? 1L : 0L;
+            while ((nextLine = reader.readNext()) != null) {
+                // for each column that we're including (not skipping)
+                int cellIndex = 0;
+                for (int columnIndex : columnIndexes) {
+                    Column column = table.column(cellIndex);
+                    try {
+                        column.appendCell(nextLine[columnIndex]);
+                    } catch (Exception e) {
+                        throw new AddCellToColumnException(e, columnIndex, rowNumber, columnNames, nextLine);
+                    }
+                    cellIndex++;
+                }
+                rowNumber++;
+            }
+        }
+        return table;
     }
 
     /**
@@ -388,16 +344,11 @@
      */
     private static Table detectedColumnTypes(String csvFileName, boolean header, char delimiter) throws IOException {
         File file = new File(csvFileName);
-<<<<<<< HEAD
-        FileInputStream fis = new FileInputStream(file);
+        InputStream fis = new FileInputStream(file);
         UnicodeBOMInputStream ubis = new UnicodeBOMInputStream(fis);
         ubis.skipBOM();
-        Reader reader = new InputStreamReader(ubis);
-        List<String[]> rows = parseCsv(reader, delimiter);
-        ColumnType[] types = detectColumnTypes(rows, header, delimiter, false);
-=======
-        ColumnType[] types = detectColumnTypes(new FileInputStream(file), header, delimiter, false);
->>>>>>> 0e636e90
+
+        ColumnType[] types = detectColumnTypes(ubis, header, delimiter, false);
         Table t = headerOnly(types, header, delimiter, file);
         return t.structure();
     }
@@ -492,70 +443,32 @@
         return header;
     }
 
-<<<<<<< HEAD
-    protected static List<String[]> parseCsv(Reader reader, char delimiter) throws IOException {
-        List<String[]> rows = new ArrayList<>();
-        String[] nextLine;
+    /**
+     * Estimates and returns the type for each column in the delimited text file {@code file}
+     * <p>
+     * The type is determined by checking a sample of the data in the file. Because only a sample of the data is
+     * checked,
+     * the types may be incorrect. If that is the case a Parse Exception will be thrown.
+     * <p>
+     * The method {@code printColumnTypes()} can be used to print a list of the detected columns that can be
+     * corrected and
+     * used to explicitly specify the correct column types.
+     */
+    protected static ColumnType[] detectColumnTypes(InputStream stream, boolean header, char delimiter, boolean skipSampling)
+            throws IOException {
+
+        int linesToSkip = header ? 1 : 0;
+
+        // to hold the results
+        List<ColumnType> columnTypes = new ArrayList<>();
+
+        // to hold the data read from the file
+        List<List<String>> columnData = new ArrayList<>();
+
+        int rowCount = 0; // make sure we don't go over maxRows
         CSVParser csvParser = new CSVParserBuilder()
                 .withSeparator(delimiter)
                 .build();
-        try (CSVReader csvReader = new CSVReaderBuilder(reader).withCSVParser(csvParser).build()) {
-            while ((nextLine = csvReader.readNext()) != null) {
-                rows.add(nextLine);
-            }
-        }
-        return rows;
-    }
-
-=======
->>>>>>> 0e636e90
-    /**
-     * Estimates and returns the type for each column in the delimited text file {@code file}
-     * <p>
-     * The type is determined by checking a sample of the data in the file. Because only a sample of the data is
-     * checked,
-     * the types may be incorrect. If that is the case a Parse Exception will be thrown.
-     * <p>
-     * The method {@code printColumnTypes()} can be used to print a list of the detected columns that can be
-     * corrected and
-     * used to explicitly specify the correct column types.
-     */
-    protected static ColumnType[] detectColumnTypes(InputStream stream, boolean header, char delimiter, boolean skipSampling)
-            throws IOException {
-
-        int linesToSkip = header ? 1 : 0;
-
-        // to hold the results
-        List<ColumnType> columnTypes = new ArrayList<>();
-
-        // to hold the data read from the file
-        List<List<String>> columnData = new ArrayList<>();
-
-        int rowCount = 0; // make sure we don't go over maxRows
-<<<<<<< HEAD
-        int nextRow = 0;
-        for (int i = 0; i < rows.size(); i++) {
-            if (header && i == 0) {
-                continue;
-            }
-
-            String[] nextLine = rows.get(i);
-
-            // initialize the arrays to hold the strings. we don't know how many we need until we read the first row
-            if (rowCount == 0) {
-                for (int j = 0; j < nextLine.length; j++) {
-                    columnData.add(new ArrayList<>());
-                }
-            }
-            int columnNumber = 0;
-            if (rowCount == nextRow) {
-                for (String field : nextLine) {
-                    columnData.get(columnNumber).add(field);
-                    columnNumber++;
-=======
-        CSVParser csvParser = new CSVParserBuilder()
-            .withSeparator(delimiter)
-            .build();
         try (CSVReader reader = new CSVReaderBuilder(new InputStreamReader(stream))
                 .withCSVParser(csvParser)
                 .withSkipLines(linesToSkip)
@@ -565,10 +478,9 @@
             while ((nextLine = reader.readNext()) != null) {
                 // initialize the arrays to hold the strings. we don't know how many we need until we read the first row
                 if (rowCount == 0) {
-                     for (int j = 0; j < nextLine.length; j++) {
-                         columnData.add(new ArrayList<>());
-                     }
->>>>>>> 0e636e90
+                    for (int j = 0; j < nextLine.length; j++) {
+                        columnData.add(new ArrayList<>());
+                    }
                 }
                 int columnNumber = 0;
                 if (rowCount == nextRow) {
@@ -582,9 +494,9 @@
                         nextRow = nextRowWithoutSampling(nextRow);
                     } else {
                         nextRow = nextRow(nextRow);
-                   }
-                }
-               rowCount++;
+                    }
+                }
+                rowCount++;
             }
         }
 
