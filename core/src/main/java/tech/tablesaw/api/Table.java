/*
 * Licensed under the Apache License, Version 2.0 (the "License");
 * you may not use this file except in compliance with the License.
 * You may obtain a copy of the License at
 *
 *     http://www.apache.org/licenses/LICENSE-2.0
 *
 * Unless required by applicable law or agreed to in writing, software
 * distributed under the License is distributed on an "AS IS" BASIS,
 * WITHOUT WARRANTIES OR CONDITIONS OF ANY KIND, either express or implied.
 * See the License for the specific language governing permissions and
 * limitations under the License.
 */

package tech.tablesaw.api;

import com.google.common.base.Preconditions;
import com.google.common.primitives.Ints;
import it.unimi.dsi.fastutil.ints.IntArrays;
import it.unimi.dsi.fastutil.ints.IntComparator;
import tech.tablesaw.aggregate.AggregateFunction;
import tech.tablesaw.aggregate.CrossTab;
import tech.tablesaw.aggregate.Summarizer;
import tech.tablesaw.columns.Column;
import tech.tablesaw.io.DataFrameReader;
import tech.tablesaw.io.DataFrameWriter;
import tech.tablesaw.io.html.HtmlTableWriter;
import tech.tablesaw.joining.DataFrameJoiner;
import tech.tablesaw.selection.BitmapBackedSelection;
import tech.tablesaw.selection.Selection;
import tech.tablesaw.sorting.Sort;
import tech.tablesaw.sorting.SortUtils;
import tech.tablesaw.sorting.comparators.IntComparatorChain;
import tech.tablesaw.table.Relation;
import tech.tablesaw.table.Rows;
import tech.tablesaw.table.StandardTableSliceGroup;
import tech.tablesaw.table.TableSliceGroup;

import java.util.ArrayList;
import java.util.Arrays;
import java.util.Comparator;
import java.util.Iterator;
import java.util.List;
import java.util.function.Consumer;
import java.util.function.Predicate;
import java.util.stream.Collectors;

import static tech.tablesaw.aggregate.AggregateFunctions.countMissing;
import static tech.tablesaw.selection.Selection.selectNRowsAtRandom;

/**
 * A table of data, consisting of some number of columns, each of which has the same number of rows.
 * All the data in a column has the same type: integer, float, category, etc., but a table may contain an arbitrary
 * number of columns of any type.
 * <p>
 * Tables are the main data-type and primary focus of Airframe.
 */
public class Table extends Relation implements Iterable<Row> {

    /**
     * The columns that hold the data in this table
     */
    private final List<Column<?>> columnList = new ArrayList<>();
    /**
     * The name of the table
     */
    private String name;

    /**
     * Returns a new table initialized with the given name
     */
    private Table(String name) {
        this.name = name;
    }

    /**
     * Returns a new Table initialized with the given names and columns
     *
     * @param name    The name of the table
     * @param columns One or more columns, all of which must have either the same length or size 0
     */
    protected Table(String name, Column<?>... columns) {
        this(name);
        for (final Column<?> column : columns) {
            this.addColumns(column);
        }
    }

    /**
     * Returns a new, empty table (without rows or columns) with the given name
     */
    public static Table create(String tableName) {
        return new Table(tableName);
    }

    /**
     * Returns a new table with the given columns and given name
     *
     * @param columns One or more columns, all of the same @code{column.size()}
     */
    public static Table create(final String tableName, final Column<?>... columns) {
        return new Table(tableName, columns);
    }

    /**
     * Returns a sort Key that can be used for simple or chained comparator sorting
     * <p>
     * You can extend the sort key by using .next() to fill more columns to the sort order
     */
    private static Sort first(String columnName, Sort.Order order) {
        return Sort.on(columnName, order);
    }

    /**
     * Returns an object that can be used to sort this table in the order specified for by the given column names
     */
    private static Sort getSort(String... columnNames) {
        Sort key = null;
        for (String s : columnNames) {
            if (key == null) {
                key = first(s, Sort.Order.DESCEND);
            } else {
                key.next(s, Sort.Order.DESCEND);
            }
        }
        return key;
    }

    public static DataFrameReader read() {
        return new DataFrameReader();
    }

    public DataFrameWriter write() {
        return new DataFrameWriter(this);
    }

    /**
     * Adds the given column to this table
     */
    @Override
    public Table addColumns(final Column<?>... cols) {
        for (final Column<?> c : cols) {
            validateColumn(c);
            columnList.add(c);
        }
        return this;
    }

    /**
     * Throws an IllegalArgumentException if a column with the given name is already in the table
     */
    private void validateColumn(final Column<?> newColumn) {
        Preconditions.checkNotNull(newColumn, "Attempted to add a null to the columns in table " + name);
        List<String> stringList = new ArrayList<>();
        for (String name : columnNames()) {
            stringList.add(name.toLowerCase());
        }
        if (stringList.contains(newColumn.name().toLowerCase())) {
            String message = String.format("Cannot add column with duplicate name %s to table %s", newColumn, name);
            throw new IllegalArgumentException(message);
        }
    }

    /**
     * Adds the given column to this table at the given position in the column list
     *
     * @param index  Zero-based index into the column list
     * @param column Column to be added
     */
    public Table insertColumn(int index, Column<?> column) {
        validateColumn(column);
        columnList.add(index, column);
        return this;
    }

    /**
     * Replaces an existing column (by index) in this table with the given new column
     *
     * @param colIndex  Zero-based index of the column to be replaced
     * @param newColumn Column to be added
     */
    public Table replaceColumn(final int colIndex, final Column<?> newColumn) {
        removeColumns(column(colIndex));
        insertColumn(colIndex, newColumn);
        return this;
    }

    /**
     * Replaces an existing column (by name) in this table with the given new column
     *
     * @param columnName String name of the column to be replaced
     * @param newColumn  Column to be added
     */
    public Table replaceColumn(final String columnName, final Column<?> newColumn) {
        int colIndex = columnIndex(columnName);
        replaceColumn(colIndex, newColumn);
        return this;
    }

    /**
     * Sets the name of the table
     */
    @Override
    public Table setName(String name) {
        this.name = name;
        return this;
    }

    /**
     * Returns the column at the given index in the column list
     *
     * @param columnIndex an integer at least 0 and less than number of columns in the table
     */
    @Override
    public Column<?> column(int columnIndex) {
        return columnList.get(columnIndex);
    }

    /**
     * Returns the number of columns in the table
     */
    @Override
    public int columnCount() {
        return columnList.size();
    }

    /**
     * Returns the number of rows in the table
     */
    @Override
    public int rowCount() {
        int result = 0;
        if (!columnList.isEmpty()) {
            // all the columns have the same number of elements, so we can check any of them
            result = columnList.get(0).size();
        }
        return result;
    }

    /**
     * Returns the list of columns
     */
    @Override
    public List<Column<?>> columns() {
        return columnList;
    }

    public Column<?>[] columnArray() {
        return columnList.toArray(new Column<?>[columnCount()]);
    }

    /**
     * Returns only the columns whose names are given in the input array
     */
    public List<CategoricalColumn<?>> categoricalColumns(String... columnNames) {
        List<CategoricalColumn<?>> columns = new ArrayList<>();
        for (String columnName : columnNames) {
            columns.add(categoricalColumn(columnName));
        }
        return columns;
    }

    /**
     * Returns the index of the column with the given name
     *
     * @throws IllegalArgumentException if the input string is not the name of any column in the table
     */
    public int columnIndex(String columnName) {
        int columnIndex = -1;
        for (int i = 0; i < columnList.size(); i++) {
            if (columnList.get(i).name().equalsIgnoreCase(columnName)) {
                columnIndex = i;
                break;
            }
        }
        if (columnIndex == -1) {
            throw new IllegalArgumentException(String.format("Column %s is not present in table %s", columnName, name));
        }
        return columnIndex;
    }

    /**
     * Returns the index of the given column (its position in the list of columns)
     * <p>
     *
     * @throws IllegalArgumentException if the column is not present in this table
     */
    public int columnIndex(Column<?> column) {
        int columnIndex = -1;
        for (int i = 0; i < columnList.size(); i++) {
            if (columnList.get(i).equals(column)) {
                columnIndex = i;
                break;
            }
        }
        if (columnIndex == -1) {
            throw new IllegalArgumentException(
                    String.format("Column %s is not present in table %s", column.name(), name));
        }
        return columnIndex;
    }

    /**
     * Returns the name of the table
     */
    @Override
    public String name() {
        return name;
    }

    /**
     * Returns a List of the names of all the columns in this table
     */
    public List<String> columnNames() {
        List<String> names = new ArrayList<>(columnList.size());
        names.addAll(columnList.stream().map(Column::name).collect(Collectors.toList()));
        return names;
    }

    /**
     * Returns a table with the same columns as this table
     */
    public Table copy() {
        Table copy = new Table(name);
        for (Column<?> column : columnList) {
            copy.addColumns(column.emptyCopy());
        }

        int[] rows = new int[rowCount()];
        for (int i = 0; i < rowCount(); i++) {
            rows[i] = i;
        }
        Rows.copyRowsToTable(rows, this, copy);
        return copy;
    }

    /**
     * Returns a table with the same columns as this table, but no data
     */
    public Table emptyCopy() {
        Table copy = new Table(name);
        for (Column<?> column : columnList) {
            copy.addColumns(column.emptyCopy());
        }
        return copy;
    }

    /**
     * Returns a table with the same columns as this table, but no data, initialized to the given row size
     */
    public Table emptyCopy(int rowSize) {
        Table copy = new Table(name);
        for (Column<?> column : columnList) {
            copy.addColumns(column.emptyCopy(rowSize));
        }
        return copy;
    }

    /**
     * Splits the table into two, randomly assigning records to each according to the proportion given in
     * trainingProportion
     *
     * @param table1Proportion The proportion to go in the first table
     * @return An array two tables, with the first table having the proportion specified in the method parameter,
     * and the second table having the balance of the rows
     */
    public Table[] sampleSplit(double table1Proportion) {
        Table[] tables = new Table[2];
        int table1Count = (int) Math.round(rowCount() * table1Proportion);

        Selection table2Selection = new BitmapBackedSelection();
        for (int i = 0; i < rowCount(); i++) {
            table2Selection.add(i);
        }
        Selection table1Selection = new BitmapBackedSelection();

        Selection table1Records = Selection.selectNRowsAtRandom(table1Count, rowCount());
        for (int table1Record : table1Records) {
            table1Selection.add(table1Record);
        }
        table2Selection.andNot(table1Selection);
        tables[0] = where(table1Selection);
        tables[1] = where(table2Selection);
        return tables;
    }

    /**
     * Returns a table consisting of randomly selected records from this table. The sample size is based on the
     * given proportion
     *
     * @param proportion The proportion to go in the sample
     */
    public Table sampleX(double proportion) {
        Preconditions.checkArgument(proportion <= 1 && proportion >= 0,
                "The sample proportion must be between 0 and 1");

        int tableSize = (int) Math.round(rowCount() * proportion);
        return where(selectNRowsAtRandom(tableSize, rowCount()));
    }

    /**
     * Returns a table consisting of randomly selected records from this table
     *
     * @param nRows The number of rows to go in the sample
     */
    public Table sampleN(int nRows) {
        Preconditions.checkArgument(nRows > 0 && nRows < rowCount(),
                "The number of rows sampled must be greater than 0 and less than the number of rows in the table.");
        return where(selectNRowsAtRandom(nRows, rowCount()));
    }

    /**
     * Clears all the data from this table
     */
    @Override
    public void clear() {
        columnList.forEach(Column::clear);
    }

    /**
     * Returns a new table containing the first {@code nrows} of data in this table
     */
    public Table first(int nRows) {
        int newRowCount = Math.min(nRows, rowCount());
        return inRange(0, newRowCount);
    }

    /**
     * Returns a new table containing the last {@code nrows} of data in this table
     */
    public Table last(int nRows) {
        int newRowCount = Math.min(nRows, rowCount());
        return inRange(rowCount() - newRowCount, rowCount());
    }

    /**
     * Sorts this table into a new table on the columns indexed in ascending order
     * <p>
     * TODO(lwhite): Rework this so passing an negative number does a descending sort
     */
    public Table sortOn(int... columnIndexes) {
        List<String> names = new ArrayList<>();
        for (int i : columnIndexes) {
            names.add(columnList.get(i).name());
        }
        return sortOn(names.toArray(new String[names.size()]));
    }

    /**
     * Returns a copy of this table sorted on the given column names, applied in order,
     * <p>
     * if column name starts with - then sort that column descending otherwise sort ascending
     */
    public Table sortOn(String... columnNames) {

        Sort key = null;
        List<String> names = new ArrayList<>();
        for (String name : columnNames()) {
            names.add(name.toUpperCase());
        }

        for (String columnName : columnNames) {
            Sort.Order order;
            if (names.contains(columnName.toUpperCase())) {
                // the column name has not been annotated with a prefix.
                order = Sort.Order.ASCEND;
            } else {

                // get the prefix which could be - or +
                String prefix = columnName.substring(0, 1);

                // remove - prefix so provided name matches actual column name
                columnName = columnName.substring(1, columnName.length());

                switch (prefix) {
                    case "+":
                        order = Sort.Order.ASCEND;
                        break;
                    case "-":
                        order = Sort.Order.DESCEND;
                        break;
                    default:
                        throw new IllegalStateException("Column prefix: " + prefix + " is unknown.");
                }
            }

            if (key == null) { // key will be null the first time through
                key = first(columnName, order);
            } else {
                key.next(columnName, order);
            }
        }
        return sortOn(key);
    }

    /**
     * Returns a copy of this table sorted in the order of the given column names, in ascending order
     */
    public Table sortAscendingOn(String... columnNames) {
        return this.sortOn(columnNames);
    }

    /**
     * Returns a copy of this table sorted on the given column names, applied in order, descending
     * TODO: Provide equivalent methods naming columns by index
     */
    public Table sortDescendingOn(String... columnNames) {
        Sort key = getSort(columnNames);
        return sortOn(key);
    }

    /**
     */
    public Table sortOn(Sort key) {
        Preconditions.checkArgument(!key.isEmpty());
        if (key.size() == 1) {
            IntComparator comparator = SortUtils.getComparator(this, key);
            return sortOn(comparator);
        }
        IntComparatorChain chain = SortUtils.getChain(this, key);
        return sortOn(chain);
    }

    /**
     * Returns a copy of this table sorted using the given comparator
     */
    private Table sortOn(IntComparator rowComparator) {
        Table newTable = emptyCopy(rowCount());

        int[] newRows = rows();
        IntArrays.parallelQuickSort(newRows, rowComparator);

        Rows.copyRowsToTable(newRows, this, newTable);
        return newTable;
    }

    /**
     * Returns a copy of this table sorted using the given comparator
     */
    public Table sortOn(Comparator<Row> rowComparator) {
        Row row1 = new Row(this);
        Row row2 = new Row(this);
        return sortOn(new IntComparator() {
            @Override
            public int compare(int k1, int k2) {
                row1.at(k1);
                row2.at(k2);
                return rowComparator.compare(row1, row2);
            }
        });
    }

    /**
     * Returns an array of ints of the same number of rows as the table
     */
    private int[] rows() {
        int[] rowIndexes = new int[rowCount()];
        for (int i = 0; i < rowCount(); i++) {
            rowIndexes[i] = i;
        }
        return rowIndexes;
    }

    /**
     * Adds a single row to this table from sourceTable, copying every column in sourceTable
     *
     * @param rowIndex      The row in sourceTable to add to this table
     * @param sourceTable   A table with the same column structure as this table
     */
    public void addRow(int rowIndex, Table sourceTable) {
        for (int i = 0; i < columnCount(); i++) {
            column(i).appendObj(sourceTable.column(i).get(rowIndex));
        }
    }

    public void addRow(Row row) {
        for (int i = 0; i < row.columnCount(); i++) {
            column(i).appendObj(row.getObject(i));
        }
    }

    public Table rows(int... rowNumbers) {
        Preconditions.checkArgument(Ints.max(rowNumbers) <= rowCount());
        return where(Selection.with(rowNumbers));
    }

    public Table dropRows(int... rowNumbers) {
        Preconditions.checkArgument(Ints.max(rowNumbers) <= rowCount());
        Selection selection = Selection.withRange(0, rowCount())
                .andNot(Selection.with(rowNumbers));
        return where(selection);
    }

    public Table inRange(int rowStart, int rowEnd) {
        Preconditions.checkArgument(rowEnd <= rowCount());
        return where(Selection.withRange(rowStart, rowEnd));
    }

    public Table dropRange(int rowStart, int rowEnd) {
        Preconditions.checkArgument(rowEnd <= rowCount());
        return where(Selection.withoutRange(0, rowCount(), rowStart, rowEnd));
    }

    public Table where(Selection selection) {
        Table newTable = this.emptyCopy(selection.size());
        Rows.copyRowsToTable(selection, this, newTable);
        return newTable;
    }

    public Table dropWhere(Selection selection) {
        Selection opposite = new BitmapBackedSelection();
        opposite.addRange(0, rowCount());
        opposite.andNot(selection);
        Table newTable = this.emptyCopy(opposite.size());
        Rows.copyRowsToTable(opposite, this, newTable);
        return newTable;
    }

    /**
     * Returns a non-overlapping and exhaustive collection of "slices" over this table.
     * Each slice is like a virtual table containing a subset of the records in this table
     *
     * This method is intended for advanced or unusual operations on the subtables.
     * If you want to calculate summary statistics for each subtable, the summarize methods (e.g)
     *
     * table.summarize(myColumn, mean, median).by(columns)
     *
     * are preferred
     */
    public TableSliceGroup splitOn(String... columns) {
        return splitOn(categoricalColumns(columns).toArray(new CategoricalColumn<?>[columns.length]));
    }

    /**
     * Returns a non-overlapping and exhaustive collection of "slices" over this table.
     * Each slice is like a virtual table containing a subset of the records in this table
     *
     * This method is intended for advanced or unusual operations on the subtables.
     * If you want to calculate summary statistics for each subtable, the summarize methods (e.g)
     *
     * table.summarize(myColumn, mean, median).by(columns)
     *
     * are preferred
     */
    public TableSliceGroup splitOn(CategoricalColumn<?>... columns) {
        return StandardTableSliceGroup.create(this, columns);
    }

    public String printHtml() {
        return HtmlTableWriter.write(this);
    }

    public Table structure() {
        Table t = new Table("Structure of " + name());
        //NumberColumn index = NumberColumn.create("Index", columnCount());
        IntColumn index = IntColumn.indexColumn("Index", columnCount(), 0);
        StringColumn columnName = StringColumn.create("Column Name", columnCount());
        StringColumn columnType = StringColumn.create("Column Type", columnCount());
        t.addColumns(index);
        t.addColumns(columnName);
        t.addColumns(columnType);
        columnName.addAll(columnNames());
        for (int i = 0; i < columnCount(); i++) {
            Column<?> column = columnList.get(i);
            columnType.append(column.type().name());
        }
        return t;
    }

    /**
     * Returns the unique records in this table
     * Note: Uses a lot of memory for a sort
     */
    public Table dropDuplicateRows() {

        Table sorted = this.sortOn(columnNames().toArray(new String[columns().size()]));
        Table temp = emptyCopy();

        for (int row = 0; row < rowCount(); row++) {
            if (temp.isEmpty() || !Rows.compareRows(row, sorted, temp)) {
                Rows.appendRowToTable(row, sorted, temp);
            }
        }
        return temp;
    }

    /**
     * Returns only those records in this table that have no columns with missing values
     */
    public Table dropRowsWithMissingValues() {

        Table temp = emptyCopy();
        Selection missing = new BitmapBackedSelection();

        for (int row = 0; row < rowCount(); row++) {
            for (int col = 0; col < columnCount(); col++) {
                Column<?> c = column(col);
                if (c.isMissing(row)) {
                    missing.add(row);
                    break;
                }
            }
        }
        Selection notMissing = Selection.withRange(0, rowCount());
        notMissing.andNot(missing);
        Rows.copyRowsToTable(notMissing, this, temp);
        return temp;
    }

    public Table select(Column<?>... columns) {
        return new Table(this.name, columns);
    }

    public Table select(String... columnNames) {
        return Table.create(this.name, columns(columnNames).toArray(new Column<?>[0]));
    }

    /**
     * Removes the given columns
     */
    @Override
    public Table removeColumns(Column<?>... columns) {
        columnList.removeAll(Arrays.asList(columns));
        return this;
    }

    /**
     * Removes the given columns with missing values
     */
    public Table removeColumnsWithMissingValues() {
        removeColumns(columnList.stream().filter(x -> x.countMissing() > 0).toArray(Column<?>[]::new));
        return this;
    }

    /**
     * Removes all columns except for those given in the argument from this table
     */
    public Table retainColumns(Column<?>... columns) {
        List<Column<?>> retained = Arrays.asList(columns);
        columnList.clear();
        columnList.addAll(retained);
        return this;
    }

    /**
     * Removes all columns except for those given in the argument from this table
     */
    public Table retainColumns(String... columnNames) {
        List<Column<?>> retained = columns(columnNames);
        columnList.clear();
        columnList.addAll(retained);
        return this;
    }

    @SuppressWarnings({"rawtypes", "unchecked"})
    public Table append(Table tableToAppend) {
        for (final Column column : columnList) {
            final Column columnToAppend = tableToAppend.column(column.name());
            column.append(columnToAppend);
        }
        return this;
    }

    /**
     * Add all the columns of tableToConcatenate to this table
     * Note: The columns in the result must have unique names, when compared case insensitive
     * Note: Both tables must have the same number of rows
     * @param tableToConcatenate    The table containing the columns to be added
     * @return                      This table
     */
    public Table concat(Table tableToConcatenate) {
        Preconditions.checkArgument(tableToConcatenate.rowCount() == this.rowCount(),
                "Both tables must have the same number of rows to concatenate them.");
        for (Column<?> column : tableToConcatenate.columns()) {
            this.addColumns(column);
        }
        return this;
    }

    public Summarizer summarize(String columName, AggregateFunction<?, ?>... functions) {
        return summarize(column(columName), functions);
    }

    public Summarizer summarize(List<String> columnNames, AggregateFunction<?, ?>... functions) {
        return new Summarizer(this, columnNames, functions);
    }

    public Summarizer summarize(String numericColumn1Name, String numericColumn2Name, AggregateFunction<?, ?>... functions) {
        return summarize(column(numericColumn1Name), column(numericColumn2Name), functions);
    }

    public Summarizer summarize(String col1Name, String col2Name, String col3Name, AggregateFunction<?, ?>... functions) {
        return summarize(column(col1Name), column(col2Name), column(col3Name), functions);
    }

    public Summarizer summarize(String col1Name, String col2Name, String col3Name, String col4Name, AggregateFunction<?, ?>... functions) {
        return summarize(column(col1Name), column(col2Name), column(col3Name), column(col4Name), functions);
    }

    public Summarizer summarize(Column<?> numberColumn, AggregateFunction<?, ?>... function) {
        return new Summarizer(this, numberColumn, function);
    }

    public Summarizer summarize(Column<?> column1, Column<?> column2,
                                AggregateFunction<?, ?>... function) {
        return new Summarizer(this, column1, column2, function);
    }

    public Summarizer summarize(Column<?> column1, Column<?> column2, Column<?> column3,
                                AggregateFunction<?, ?>... function) {
        return new Summarizer(this, column1, column2, column3, function);
    }

    public Summarizer summarize(Column<?> column1, Column<?> column2, Column<?> column3, Column<?> column4,
                                AggregateFunction<?, ?>... function) {
        return new Summarizer(this, column1, column2, column3, column4, function);
    }

    /**
     * Returns a table with n by m + 1 cells. The first column contains labels, the other cells contains the counts for every unique
     * combination of values from the two specified columns in this table
     */
    public Table xTabCounts(String column1Name, String column2Name) {
        return CrossTab.counts(this, categoricalColumn(column1Name), categoricalColumn(column2Name));
    }

    public Table xTabRowPercents(String column1Name, String column2Name) {
        return CrossTab.rowPercents(this, column1Name, column2Name);
    }

    public Table xTabColumnPercents(String column1Name, String column2Name) {
        return CrossTab.columnPercents(this, column1Name, column2Name);
    }

    /**
     * Returns a table with n by m + 1 cells. The first column contains labels, the other cells contains the proportion
     * for a unique combination of values from the two specified columns in this table
     */
    public Table xTabTablePercents(String column1Name, String column2Name) {
        return CrossTab.tablePercents(this, column1Name, column2Name);
    }

    /**
     * Returns a table with two columns, the first contains a value each unique value in the argument,
     * and the second contains the proportion of observations having that value
     */
    public Table xTabPercents(String column1Name) {
        return CrossTab.percents(this, column1Name);
    }

    /**
     * Returns a table with two columns, the first contains a value each unique value in the argument,
     * and the second contains the number of observations of each value
     */
    public Table xTabCounts(String column1Name) {
        return CrossTab.counts(this, column1Name);
    }

    /**
     * Returns a table containing two columns, the grouping column, and a column named "Count" that contains
     * the counts for each grouping column value
     */
    public Table countBy(CategoricalColumn<?> groupingColumn) {
        return groupingColumn.countByCategory();
    }

    /**
<<<<<<< HEAD
     * Join on the given {@code columnName}  
     * @param columnName  The column name to join on
     */
    public DataFrameJoiner join(String columnName) {
        return new DataFrameJoiner(this, columnName);
    }

=======
     * Returns a new DataFrameJoiner initialized with multiple {@code columnNames}
     * @param columnNames	Name of the columns to join on.
     * @return 				The new DataFrameJoiner
     */
    public DataFrameJoiner join(String... columnNames) {
        return new DataFrameJoiner(this, columnNames);
	}
    
>>>>>>> beaaae9b
    public Table missingValueCounts() {
        return summarize(columnNames(), countMissing).apply();
    }

    @Override
    public Iterator<Row> iterator() {

        return new Iterator<Row>() {

            final private Row row = new Row(Table.this);

            @Override
            public Row next() {
                return row.next();
            }

            @Override
            public boolean hasNext() {
                return row.hasNext();
            }
        };
    }

    /**
     * Applies the operation in {@code doable} to every row in the table
     */
    public void doWithRows(Consumer<Row> doable) {
        Row row = new Row(this);
        while (row.hasNext()) {
            doable.accept(row.next());
        }
    }

    /**
     * Applies the predicate to each row, and return true if any row returns true
     */
    public boolean detect(Predicate<Row> predicate) {
        Row row = new Row(this);
        while (row.hasNext()) {
            if (predicate.test(row.next())) {
                return true;
            }
        }
        return false;
    }

    /**
     * Applies the operation in {@code doable} to every row in the table
     */
    public void stepWithRows(Consumer<Row[]> rowConsumer, int n) {
        if (!isEmpty()) {
            Row[] rows = new Row[n];
            for (int i = 0; i < n; i++) {
                rows[i] = new Row(this);
            }

            int max = rowCount() - n;
            for (int i = 0; i <= max; i++) {
                for (int r = 0; r < n; r++) {
                    rows[r].at(i + r);
                }
                rowConsumer.accept(rows);
            }
        }
    }

    /**
     * Applies the function in {@code pairs} to each consecutive pairs of rows in the table
     */
    public void doWithRows(Pairs pairs) {
        Row row1 = new Row(this);
        Row row2 = new Row(this);
        if (!isEmpty()) {
            int max = rowCount();
            for (int i = 1; i < max; i++) {
                row1.at(i - 1);
                row2.at(i);
                pairs.doWithPair(row1, row2);
            }
        }
    }

    /**
     * Applies the function in {@code pairs} to each consecutive pairs of rows in the table
     */
    public void doWithRowPairs(Consumer<RowPair> pairConsumer) {
        Row row1 = new Row(this);
        Row row2 = new Row(this);
        RowPair pair = new RowPair(row1, row2);
        if (!isEmpty()) {
            int max = rowCount();
            for (int i = 1; i < max; i++) {
                row1.at(i - 1);
                row2.at(i);
                pairConsumer.accept(pair);
            }
        }
    }

    /**
     * Applies the function in {@code pairs} to each group of contiguous rows of size n in the table
     * This can be used, for example, to calculate a running average of in rows
     */
    public void rollWithRows(Consumer<Row[]> rowConsumer, int n) {
        if (!isEmpty()) {
            Row[] rows = new Row[n];
            for (int i = 0; i < n; i++) {
                rows[i] = new Row(this);
            }

            int max = rowCount() - (n - 2);
            for (int i = 1; i < max; i++) {
                for (int r = 0; r < n; r++) {
                    rows[r].at(i + r - 1);
                }
                rowConsumer.accept(rows);
            }
        }
    }

    public static class RowPair {
        private final Row first;
        private final Row second;

        public RowPair(Row first, Row second) {
            this.first = first;
            this.second = second;
        }

        public Row getFirst() {
            return first;
        }

        public Row getSecond() {
            return second;
        }
    }

    interface Pairs {

        void doWithPair(Row row1, Row row2);

        /**
         * Returns an object containing the results of applying doWithPair() to the rows in a table.
         *
         * The default implementation throws an exception, to be used if the operation produces only side effects
         */
        default Object getResult() {
            throw new UnsupportedOperationException("This Pairs function returns no results");
        }
    }
}<|MERGE_RESOLUTION|>--- conflicted
+++ resolved
@@ -572,7 +572,7 @@
             column(i).appendObj(sourceTable.column(i).get(rowIndex));
         }
     }
-
+    
     public void addRow(Row row) {
         for (int i = 0; i < row.columnCount(); i++) {
             column(i).appendObj(row.getObject(i));
@@ -865,15 +865,6 @@
     }
 
     /**
-<<<<<<< HEAD
-     * Join on the given {@code columnName}  
-     * @param columnName  The column name to join on
-     */
-    public DataFrameJoiner join(String columnName) {
-        return new DataFrameJoiner(this, columnName);
-    }
-
-=======
      * Returns a new DataFrameJoiner initialized with multiple {@code columnNames}
      * @param columnNames	Name of the columns to join on.
      * @return 				The new DataFrameJoiner
@@ -882,7 +873,6 @@
         return new DataFrameJoiner(this, columnNames);
 	}
     
->>>>>>> beaaae9b
     public Table missingValueCounts() {
         return summarize(columnNames(), countMissing).apply();
     }
