/*
 * Licensed under the Apache License, Version 2.0 (the "License");
 * you may not use this file except in compliance with the License.
 * You may obtain a copy of the License at
 *
 *     http://www.apache.org/licenses/LICENSE-2.0
 *
 * Unless required by applicable law or agreed to in writing, software
 * distributed under the License is distributed on an "AS IS" BASIS,
 * WITHOUT WARRANTIES OR CONDITIONS OF ANY KIND, either express or implied.
 * See the License for the specific language governing permissions and
 * limitations under the License.
 */

package tech.tablesaw.api;

import static java.util.stream.Collectors.toList;
import static tech.tablesaw.aggregate.AggregateFunctions.countMissing;
import static tech.tablesaw.selection.Selection.selectNRowsAtRandom;

import java.util.ArrayList;
import java.util.Arrays;
import java.util.Comparator;
import java.util.Iterator;
import java.util.List;
import java.util.function.Consumer;
import java.util.function.Predicate;
import java.util.stream.Stream;

import com.google.common.base.Preconditions;
import com.google.common.collect.Streams;
import com.google.common.primitives.Ints;

import io.github.classgraph.ClassGraph;
import io.github.classgraph.ScanResult;
import it.unimi.dsi.fastutil.ints.IntArrays;
import it.unimi.dsi.fastutil.ints.IntComparator;
import tech.tablesaw.aggregate.AggregateFunction;
import tech.tablesaw.aggregate.CrossTab;
import tech.tablesaw.aggregate.PivotTable;
import tech.tablesaw.aggregate.Summarizer;
import tech.tablesaw.columns.Column;
import tech.tablesaw.io.DataFrameReader;
import tech.tablesaw.io.DataFrameWriter;
import tech.tablesaw.io.DataReader;
import tech.tablesaw.io.DataWriter;
import tech.tablesaw.io.ReaderRegistry;
import tech.tablesaw.io.WriterRegistry;
import tech.tablesaw.joining.DataFrameJoiner;
import tech.tablesaw.selection.BitmapBackedSelection;
import tech.tablesaw.selection.Selection;
import tech.tablesaw.sorting.Sort;
import tech.tablesaw.sorting.SortUtils;
import tech.tablesaw.sorting.comparators.IntComparatorChain;
import tech.tablesaw.table.Relation;
import tech.tablesaw.table.Rows;
import tech.tablesaw.table.StandardTableSliceGroup;
import tech.tablesaw.table.TableSliceGroup;

/**
 * A table of data, consisting of some number of columns, each of which has the same number of rows.
 * All the data in a column has the same type: integer, float, category, etc., but a table may contain an arbitrary
 * number of columns of any type.
 * <p>
 * Tables are the main data-type and primary focus of Airframe.
 */
public class Table extends Relation implements Iterable<Row> {

    public static final ReaderRegistry defaultReaderRegistry = new ReaderRegistry();
    public static final WriterRegistry defaultWriterRegistry = new WriterRegistry();

    static {
        autoRegisterReadersAndWriters();
    }

    /**
     * The columns that hold the data in this table
     */
    private final List<Column<?>> columnList = new ArrayList<>();
    /**
     * The name of the table
     */
    private String name;

    /**
     * Returns a new table
     */
    private Table() {
    }

    /**
     * Returns a new table initialized with the given name
     */
    private Table(String name) {
        this.name = name;
    }

    /**
     * Returns a new Table initialized with the given columns
     *
     * @param columns One or more columns, all of which must have either the same length or size 0
     */
    protected Table(Column<?>... columns) {
        this(null, columns);
    }

    /**
     * Returns a new Table initialized with the given names and columns
     *
     * @param name    The name of the table
     * @param columns One or more columns, all of which must have either the same length or size 0
     */
    protected Table(String name, Column<?>... columns) {
        this(name);
        for (final Column<?> column : columns) {
            this.addColumns(column);
        }
    }

    private static void autoRegisterReadersAndWriters() {
        try (ScanResult scanResult = new ClassGraph().enableAllInfo().whitelistPackages("tech.tablesaw.io").scan()) {
            List<String> classes = new ArrayList<>();
            classes.addAll(scanResult.getClassesImplementing(DataWriter.class.getName()).getNames());
            classes.addAll(scanResult.getClassesImplementing(DataReader.class.getName()).getNames());
            for (String clazz : classes) {
                try {
                    Class.forName(clazz);
                } catch (ClassNotFoundException e) {
                    new IllegalStateException(e);
                }
            }
        }
    }

    /**
     * Returns a new, empty table (without rows or columns)
     */
    public static Table create() {
        return new Table();
    }

    /**
     * Returns a new, empty table (without rows or columns) with the given name
     */
    public static Table create(String tableName) {
        return new Table(tableName);
    }

    /**
     * Returns a new table with the given columns
     *
     * @param columns one or more columns, all of the same @code{column.size()}
     */
    public static Table create(Column<?>... columns) {
        return new Table(columns);
    }

    /**
     * Returns a new table with the given columns and given name
     *
     * @param name the name for this table 
     * @param columns one or more columns, all of the same @code{column.size()}
     */
    public static Table create(String name, Column<?>... columns) {
        return new Table(name, columns);
    }

    /**
     * Returns a sort Key that can be used for simple or chained comparator sorting
     * <p>
     * You can extend the sort key by using .next() to fill more columns to the sort order
     */
    private static Sort first(String columnName, Sort.Order order) {
        return Sort.on(columnName, order);
    }

    /**
     * Returns an object that can be used to sort this table in the order specified for by the given column names
     */
    private static Sort getSort(String... columnNames) {
        Sort key = null;
        for (String s : columnNames) {
            if (key == null) {
                key = first(s, Sort.Order.DESCEND);
            } else {
                key.next(s, Sort.Order.DESCEND);
            }
        }
        return key;
    }

    public static DataFrameReader read() {
        return new DataFrameReader(defaultReaderRegistry);
    }

    public DataFrameWriter write() {
        return new DataFrameWriter(defaultWriterRegistry, this);
    }

    /**
     * Adds the given column to this table
     */
    @Override
    public Table addColumns(final Column<?>... cols) {
        for (final Column<?> c : cols) {
            validateColumn(c);
            columnList.add(c);
        }
        return this;
    }

    /**
     * Throws an IllegalArgumentException if a column with the given name is already in the table, or if the number of
     * rows in the column does not match the number of rows in the table
     */
    private void validateColumn(final Column<?> newColumn) {
        Preconditions.checkNotNull(newColumn, "Attempted to add a null to the columns in table " + name);
        List<String> stringList = new ArrayList<>();
        for (String name : columnNames()) {
            stringList.add(name.toLowerCase());
        }
        if (stringList.contains(newColumn.name().toLowerCase())) {
            String message = String.format("Cannot add column with duplicate name %s to table %s", newColumn, name);
            throw new IllegalArgumentException(message);
        }

        checkColumnSize(newColumn);
    }

    /**
     * Throws an IllegalArgumentException if the column size doesn't match the rowCount() for the table
     */
    private void checkColumnSize(Column<?> newColumn) {
        if (columnCount() != 0) {
            Preconditions.checkArgument(newColumn.size() == rowCount(),
                    "Column " + newColumn.name() +
                            " does not have the same number of rows as the other columns in the table.");
        }
    }

    /**
     * Adds the given column to this table at the given position in the column list
     *
     * @param index  Zero-based index into the column list
     * @param column Column to be added
     */
    public Table insertColumn(int index, Column<?> column) {
        validateColumn(column);
        columnList.add(index, column);
        return this;
    }

    /**
     * Replaces an existing column (by index) in this table with the given new column
     *
     * @param colIndex  Zero-based index of the column to be replaced
     * @param newColumn Column to be added
     */
    public Table replaceColumn(final int colIndex, final Column<?> newColumn) {
        removeColumns(column(colIndex));
        return insertColumn(colIndex, newColumn);
    }

    /**
     * Replaces an existing column (by name) in this table with the given new column
     *
     * @param columnName String name of the column to be replaced
     * @param newColumn  Column to be added
     */
    public Table replaceColumn(final String columnName, final Column<?> newColumn) {
        int colIndex = columnIndex(columnName);
        return replaceColumn(colIndex, newColumn);
    }

    /**
     * Sets the name of the table
     */
    @Override
    public Table setName(String name) {
        this.name = name;
        return this;
    }

    /**
     * Returns the column at the given index in the column list
     *
     * @param columnIndex an integer at least 0 and less than number of columns in the table
     */
    @Override
    public Column<?> column(int columnIndex) {
        return columnList.get(columnIndex);
    }

    /**
     * Returns the number of columns in the table
     */
    @Override
    public int columnCount() {
        return columnList.size();
    }

    /**
     * Returns the number of rows in the table
     */
    @Override
    public int rowCount() {
        int result = 0;
        if (!columnList.isEmpty()) {
            // all the columns have the same number of elements, so we can check any of them
            result = columnList.get(0).size();
        }
        return result;
    }

    /**
     * Returns the list of columns
     */
    @Override
    public List<Column<?>> columns() {
        return columnList;
    }

    public Column<?>[] columnArray() {
        return columnList.toArray(new Column<?>[columnCount()]);
    }

    /**
     * Returns only the columns whose names are given in the input array
     */
    public List<CategoricalColumn<?>> categoricalColumns(String... columnNames) {
        List<CategoricalColumn<?>> columns = new ArrayList<>();
        for (String columnName : columnNames) {
            columns.add(categoricalColumn(columnName));
        }
        return columns;
    }

    /**
     * Returns the index of the column with the given name
     *
     * @throws IllegalArgumentException if the input string is not the name of any column in the table
     */
    public int columnIndex(String columnName) {
        int columnIndex = -1;
        for (int i = 0; i < columnList.size(); i++) {
            if (columnList.get(i).name().equalsIgnoreCase(columnName)) {
                columnIndex = i;
                break;
            }
        }
        if (columnIndex == -1) {
            throw new IllegalArgumentException(String.format("Column %s is not present in table %s", columnName, name));
        }
        return columnIndex;
    }

    /**
     * Returns the index of the given column (its position in the list of columns)
     * <p>
     *
     * @throws IllegalArgumentException if the column is not present in this table
     */
    public int columnIndex(Column<?> column) {
        int columnIndex = -1;
        for (int i = 0; i < columnList.size(); i++) {
            if (columnList.get(i).equals(column)) {
                columnIndex = i;
                break;
            }
        }
        if (columnIndex == -1) {
            throw new IllegalArgumentException(
                    String.format("Column %s is not present in table %s", column.name(), name));
        }
        return columnIndex;
    }

    /**
     * Returns the name of the table
     */
    @Override
    public String name() {
        return name;
    }

    /**
     * Returns a List of the names of all the columns in this table
     */
    public List<String> columnNames() {
        return columnList.stream().map(Column::name).collect(toList());
    }

    /**
     * Returns a table with the same columns as this table
     */
    public Table copy() {
        Table copy = new Table(name);
        for (Column<?> column : columnList) {
            copy.addColumns(column.emptyCopy(rowCount()));
        }

        int[] rows = new int[rowCount()];
        for (int i = 0; i < rowCount(); i++) {
            rows[i] = i;
        }
        Rows.copyRowsToTable(rows, this, copy);
        return copy;
    }

    /**
     * Returns a table with the same columns as this table, but no data
     */
    public Table emptyCopy() {
        Table copy = new Table(name);
        for (Column<?> column : columnList) {
            copy.addColumns(column.emptyCopy());
        }
        return copy;
    }

    /**
     * Returns a table with the same columns as this table, but no data, initialized to the given row size
     */
    public Table emptyCopy(int rowSize) {
        Table copy = new Table(name);
        for (Column<?> column : columnList) {
            copy.addColumns(column.emptyCopy(rowSize));
        }
        return copy;
    }

    /**
     * Splits the table into two, randomly assigning records to each according to the proportion given in
     * trainingProportion
     *
     * @param table1Proportion The proportion to go in the first table
     * @return An array two tables, with the first table having the proportion specified in the method parameter,
     * and the second table having the balance of the rows
     */
    public Table[] sampleSplit(double table1Proportion) {
        Table[] tables = new Table[2];
        int table1Count = (int) Math.round(rowCount() * table1Proportion);

        Selection table2Selection = new BitmapBackedSelection();
        for (int i = 0; i < rowCount(); i++) {
            table2Selection.add(i);
        }
        Selection table1Selection = new BitmapBackedSelection();

        Selection table1Records = selectNRowsAtRandom(table1Count, rowCount());
        for (int table1Record : table1Records) {
            table1Selection.add(table1Record);
        }
        table2Selection.andNot(table1Selection);
        tables[0] = where(table1Selection);
        tables[1] = where(table2Selection);
        return tables;
    }
    
    /**
     * Splits the table into two stratified samples, this uses the specified column to divide the table into groups, randomly assigning records to each according to the proportion given in trainingProportion. 
     * @param column the column to be used for the stratified sampling
     * @param table1Proportion The proportion to go in the first table
     * @return An array two tables, with the first table having the proportion specified in the method parameter,
     * and the second table having the balance of the rows
     */
<<<<<<< HEAD
    public Table[] stratifiedSampleSplit(CategoricalColumn column, double table1Proportion) {
=======
    public Table[] stratifiedSampleSplit(CategoricalColumn<?> column, double table1Proportion) {
>>>>>>> 5da080e2
        Preconditions.checkArgument(containsColumn(column),
                "The categorical column must be part of the table, you can create a string column and add it to this table before sampling.");
        final Table first = emptyCopy();
        final Table second = emptyCopy();
        
        splitOn(column).asTableList().forEach(tab-> {
            Table[] splits = tab.sampleSplit(table1Proportion); 
            first.append(splits[0]);
            second.append(splits[1]);
        });
        
        return new Table[]{ first, second };
    }

    /**
     * Returns a table consisting of randomly selected records from this table. The sample size is based on the
     * given proportion
     *
     * @param proportion The proportion to go in the sample
     */
    public Table sampleX(double proportion) {
        Preconditions.checkArgument(proportion <= 1 && proportion >= 0,
                "The sample proportion must be between 0 and 1");

        int tableSize = (int) Math.round(rowCount() * proportion);
        return where(selectNRowsAtRandom(tableSize, rowCount()));
    }

    /**
     * Returns a table consisting of randomly selected records from this table
     *
     * @param nRows The number of rows to go in the sample
     */
    public Table sampleN(int nRows) {
        Preconditions.checkArgument(nRows > 0 && nRows < rowCount(),
                "The number of rows sampled must be greater than 0 and less than the number of rows in the table.");
        return where(selectNRowsAtRandom(nRows, rowCount()));
    }

    /**
     * Clears all the data from this table
     */
    @Override
    public void clear() {
        columnList.forEach(Column::clear);
    }

    /**
     * Returns a new table containing the first {@code nrows} of data in this table
     */
    public Table first(int nRows) {
        int newRowCount = Math.min(nRows, rowCount());
        return inRange(0, newRowCount);
    }

    /**
     * Returns a new table containing the last {@code nrows} of data in this table
     */
    public Table last(int nRows) {
        int newRowCount = Math.min(nRows, rowCount());
        return inRange(rowCount() - newRowCount, rowCount());
    }

    /**
     * Sorts this table into a new table on the columns indexed
     * <p>
     * if index is negative then sort that column in descending order otherwise sort ascending
     */
    public Table sortOn(int... columnIndexes) {
        List<String> names = new ArrayList<>();
        for (int i : columnIndexes) {
            if (i >= 0) {
                names.add(columnList.get(i).name());
            } else {
                names.add("-" + columnList.get(-i).name());
            }
        }
        return sortOn(names.toArray(new String[names.size()]));
    }

    /**
     * Returns a copy of this table sorted on the given column names, applied in order,
     * <p>
     * if column name starts with - then sort that column descending otherwise sort ascending
     */
    public Table sortOn(String... columnNames) {

        Sort key = null;
        List<String> names = columnNames().stream().map(String::toUpperCase).collect(toList());

        for (String columnName : columnNames) {
            Sort.Order order = Sort.Order.ASCEND;
            if (!names.contains(columnName.toUpperCase())) {
                // the column name has been annotated with a prefix.
                // get the prefix which could be - or +
                String prefix = columnName.substring(0, 1);

                // remove - prefix so provided name matches actual column name
                columnName = columnName.substring(1, columnName.length());

                order = getOrder(prefix);
            }

            if (key == null) { // key will be null the first time through
                key = first(columnName, order);
            } else {
                key.next(columnName, order);
            }
        }
        return sortOn(key);
    }

    private Sort.Order getOrder(String prefix) {
        Sort.Order order;
        switch (prefix) {
            case "+":
                order = Sort.Order.ASCEND;
                break;
            case "-":
                order = Sort.Order.DESCEND;
                break;
            default:
                throw new IllegalStateException("Column prefix: " + prefix + " is unknown.");
        }
        return order;
    }

    /**
     * Returns a copy of this table sorted in the order of the given column names, in ascending order
     */
    public Table sortAscendingOn(String... columnNames) {
        return this.sortOn(columnNames);
    }

    /**
     * Returns a copy of this table sorted on the given column names, applied in order, descending
     * TODO: Provide equivalent methods naming columns by index
     */
    public Table sortDescendingOn(String... columnNames) {
        Sort key = getSort(columnNames);
        return sortOn(key);
    }

    /**
     */
    public Table sortOn(Sort key) {
        Preconditions.checkArgument(!key.isEmpty());
        if (key.size() == 1) {
            IntComparator comparator = SortUtils.getComparator(this, key);
            return sortOn(comparator);
        }
        IntComparatorChain chain = SortUtils.getChain(this, key);
        return sortOn(chain);
    }

    /**
     * Returns a copy of this table sorted using the given comparator
     */
    private Table sortOn(IntComparator rowComparator) {
        Table newTable = emptyCopy(rowCount());

        int[] newRows = rows();
        IntArrays.parallelQuickSort(newRows, rowComparator);

        Rows.copyRowsToTable(newRows, this, newTable);
        return newTable;
    }

    /**
     * Returns a copy of this table sorted using the given comparator
     */
    public Table sortOn(Comparator<Row> rowComparator) {
        Row row1 = new Row(this);
        Row row2 = new Row(this);
        return sortOn((IntComparator) (k1, k2) -> {
            row1.at(k1);
            row2.at(k2);
            return rowComparator.compare(row1, row2);
        });
    }

    /**
     * Returns an array of ints of the same number of rows as the table
     */
    private int[] rows() {
        int[] rowIndexes = new int[rowCount()];
        for (int i = 0; i < rowCount(); i++) {
            rowIndexes[i] = i;
        }
        return rowIndexes;
    }

    /**
     * Adds a single row to this table from sourceTable, copying every column in sourceTable
     *
     * @param rowIndex      The row in sourceTable to add to this table
     * @param sourceTable   A table with the same column structure as this table
     */
    public void addRow(int rowIndex, Table sourceTable) {
        for (int i = 0; i < columnCount(); i++) {
            column(i).appendObj(sourceTable.column(i).get(rowIndex));
        }
    }

    public void addRow(Row row) {
        for (int i = 0; i < row.columnCount(); i++) {
            column(i).appendObj(row.getObject(i));
        }
    }

    public Row row(int rowIndex) {
        Row row = new Row(Table.this);
        row.at(rowIndex);
        return row;
    }

    public Table rows(int... rowNumbers) {
        Preconditions.checkArgument(Ints.max(rowNumbers) <= rowCount());
        return where(Selection.with(rowNumbers));
    }

    public Table dropRows(int... rowNumbers) {
        Preconditions.checkArgument(Ints.max(rowNumbers) <= rowCount());
        Selection selection = Selection.withRange(0, rowCount())
                .andNot(Selection.with(rowNumbers));
        return where(selection);
    }

    /**
     * Retains the first rowCount rows if rowCount positive.
     * Retains the last rowCount rows if rowCount negative.
     */
    public Table inRange(int rowCount) {
        Preconditions.checkArgument(rowCount <= rowCount());
        int rowStart = rowCount >= 0 ? 0 : rowCount() + rowCount;
        int rowEnd = rowCount >= 0 ? rowCount : rowCount();
        return where(Selection.withRange(rowStart, rowEnd));
    }

    public Table inRange(int rowStart, int rowEnd) {
        Preconditions.checkArgument(rowEnd <= rowCount());
        return where(Selection.withRange(rowStart, rowEnd));
    }

    /**
     * Drops the first rowCount rows if rowCount positive.
     * Drops the last rowCount rows if rowCount negative.
     */
    public Table dropRange(int rowCount) {
        Preconditions.checkArgument(rowCount <= rowCount());
        int rowStart = rowCount >= 0 ? rowCount : 0;
        int rowEnd = rowCount >= 0 ? rowCount() : rowCount() + rowCount;
        return where(Selection.withRange(rowStart, rowEnd));
    }

    public Table dropRange(int rowStart, int rowEnd) {
        Preconditions.checkArgument(rowEnd <= rowCount());
        return where(Selection.withoutRange(0, rowCount(), rowStart, rowEnd));
    }

    public Table where(Selection selection) {
        Table newTable = this.emptyCopy(selection.size());
        Rows.copyRowsToTable(selection, this, newTable);
        return newTable;
    }

    public Table dropWhere(Selection selection) {
        Selection opposite = new BitmapBackedSelection();
        opposite.addRange(0, rowCount());
        opposite.andNot(selection);
        Table newTable = this.emptyCopy(opposite.size());
        Rows.copyRowsToTable(opposite, this, newTable);
        return newTable;
    }

    /**
     * Returns a pivot on this table, where:
     *    The first column contains unique values from the index column1
     *    There are n additional columns, one for each unique value in column2
     *    The values in each of the cells in these new columns are the result of applying the given AggregateFunction
     *    to the data in column3, grouped by the values of column1 and column2
     */
    public Table pivot(CategoricalColumn<?> column1,
                       CategoricalColumn<?> column2,
                       NumberColumn<?> column3,
                       AggregateFunction<?, ?> aggregateFunction) {
        return PivotTable.pivot(this, column1, column2, column3, aggregateFunction);
    }

    /**
     * Returns a pivot on this table, where:
     *    The first column contains unique values from the index column1
     *    There are n additional columns, one for each unique value in column2
     *    The values in each of the cells in these new columns are the result of applying the given AggregateFunction
     *    to the data in column3, grouped by the values of column1 and column2
     */
    public Table pivot(String column1Name,
                       String column2Name,
                       String column3Name,
                       AggregateFunction<?, ?> aggregateFunction) {
        return pivot(
                categoricalColumn(column1Name),
                categoricalColumn(column2Name),
                numberColumn(column3Name),
                aggregateFunction);
    }

    /**
     * Returns a non-overlapping and exhaustive collection of "slices" over this table.
     * Each slice is like a virtual table containing a subset of the records in this table
     *
     * This method is intended for advanced or unusual operations on the subtables.
     * If you want to calculate summary statistics for each subtable, the summarize methods (e.g)
     *
     * table.summarize(myColumn, mean, median).by(columns)
     *
     * are preferred
     */
    public TableSliceGroup splitOn(String... columns) {
        return splitOn(categoricalColumns(columns).toArray(new CategoricalColumn<?>[columns.length]));
    }

    /**
     * Returns a non-overlapping and exhaustive collection of "slices" over this table.
     * Each slice is like a virtual table containing a subset of the records in this table
     *
     * This method is intended for advanced or unusual operations on the subtables.
     * If you want to calculate summary statistics for each subtable, the summarize methods (e.g)
     *
     * table.summarize(myColumn, mean, median).by(columns)
     *
     * are preferred
     */
    public TableSliceGroup splitOn(CategoricalColumn<?>... columns) {
        return StandardTableSliceGroup.create(this, columns);
    }

    public Table structure() {
        Table t = new Table("Structure of " + name());

        IntColumn index = IntColumn.indexColumn("Index", columnCount(), 0);
        StringColumn columnName = StringColumn.create("Column Name", columnCount());
        StringColumn columnType = StringColumn.create("Column Type", columnCount());
        t.addColumns(index);
        t.addColumns(columnName);
        t.addColumns(columnType);
        for (int i = 0; i < columnCount(); i++) {
            Column<?> column = columnList.get(i);
            columnType.set(i, column.type().name());
            columnName.set(i, columnNames().get(i));
        }
        return t;
    }

    /**
     * Returns the unique records in this table
     * Note: Uses a lot of memory for a sort
     */
    public Table dropDuplicateRows() {

        Table sorted = this.sortOn(columnNames().toArray(new String[columns().size()]));
        Table temp = emptyCopy();

        for (int row = 0; row < rowCount(); row++) {
            if (temp.isEmpty() || !Rows.compareRows(row, sorted, temp)) {
                Rows.appendRowToTable(row, sorted, temp);
            }
        }
        return temp;
    }

    /**
     * Returns only those records in this table that have no columns with missing values
     */
    public Table dropRowsWithMissingValues() {

        Selection missing = new BitmapBackedSelection();

        for (int row = 0; row < rowCount(); row++) {
            for (int col = 0; col < columnCount(); col++) {
                Column<?> c = column(col);
                if (c.isMissing(row)) {
                    missing.add(row);
                    break;
                }
            }
        }
        Selection notMissing = Selection.withRange(0, rowCount());
        notMissing.andNot(missing);
        Table temp = emptyCopy(notMissing.size());
        Rows.copyRowsToTable(notMissing, this, temp);
        return temp;
    }

    public Table select(Column<?>... columns) {
        return new Table(this.name, columns);
    }

    public Table select(String... columnNames) {
        return Table.create(this.name, columns(columnNames).toArray(new Column<?>[0]));
    }

    /**
     * Removes the given columns
     */
    @Override
    public Table removeColumns(Column<?>... columns) {
        columnList.removeAll(Arrays.asList(columns));
        return this;
    }

    /**
     * Removes the given columns with missing values
     */
    public Table removeColumnsWithMissingValues() {
        removeColumns(columnList.stream().filter(x -> x.countMissing() > 0).toArray(Column<?>[]::new));
        return this;
    }

    /**
     * Removes all columns except for those given in the argument from this table
     */
    public Table retainColumns(Column<?>... columns) {
        List<Column<?>> retained = Arrays.asList(columns);
        columnList.clear();
        columnList.addAll(retained);
        return this;
    }

    /**
     * Removes all columns except for those given in the argument from this table
     */
    public Table retainColumns(String... columnNames) {
        List<Column<?>> retained = columns(columnNames);
        columnList.clear();
        columnList.addAll(retained);
        return this;
    }

    @SuppressWarnings({"rawtypes", "unchecked"})
    public Table append(Table tableToAppend) {
        for (final Column column : columnList) {
            final Column columnToAppend = tableToAppend.column(column.name());
            column.append(columnToAppend);
        }
        return this;
    }

    /**
     * Add all the columns of tableToConcatenate to this table
     * Note: The columns in the result must have unique names, when compared case insensitive
     * Note: Both tables must have the same number of rows
     * @param tableToConcatenate    The table containing the columns to be added
     * @return                      This table
     */
    public Table concat(Table tableToConcatenate) {
        Preconditions.checkArgument(tableToConcatenate.rowCount() == this.rowCount(),
                "Both tables must have the same number of rows to concatenate them.");
        for (Column<?> column : tableToConcatenate.columns()) {
            this.addColumns(column);
        }
        return this;
    }

    public Summarizer summarize(String columName, AggregateFunction<?, ?>... functions) {
        return summarize(column(columName), functions);
    }

    public Summarizer summarize(List<String> columnNames, AggregateFunction<?, ?>... functions) {
        return new Summarizer(this, columnNames, functions);
    }

    public Summarizer summarize(String numericColumn1Name, String numericColumn2Name, AggregateFunction<?, ?>... functions) {
        return summarize(column(numericColumn1Name), column(numericColumn2Name), functions);
    }

    public Summarizer summarize(String col1Name, String col2Name, String col3Name, AggregateFunction<?, ?>... functions) {
        return summarize(column(col1Name), column(col2Name), column(col3Name), functions);
    }

    public Summarizer summarize(String col1Name, String col2Name, String col3Name, String col4Name, AggregateFunction<?, ?>... functions) {
        return summarize(column(col1Name), column(col2Name), column(col3Name), column(col4Name), functions);
    }

    public Summarizer summarize(Column<?> numberColumn, AggregateFunction<?, ?>... function) {
        return new Summarizer(this, numberColumn, function);
    }

    public Summarizer summarize(Column<?> column1, Column<?> column2,
                                AggregateFunction<?, ?>... function) {
        return new Summarizer(this, column1, column2, function);
    }

    public Summarizer summarize(Column<?> column1, Column<?> column2, Column<?> column3,
                                AggregateFunction<?, ?>... function) {
        return new Summarizer(this, column1, column2, column3, function);
    }

    public Summarizer summarize(Column<?> column1, Column<?> column2, Column<?> column3, Column<?> column4,
                                AggregateFunction<?, ?>... function) {
        return new Summarizer(this, column1, column2, column3, column4, function);
    }

    /**
     * Returns a table with n by m + 1 cells. The first column contains labels, the other cells contains the counts for every unique
     * combination of values from the two specified columns in this table
     */
    public Table xTabCounts(String column1Name, String column2Name) {
        return CrossTab.counts(this, categoricalColumn(column1Name), categoricalColumn(column2Name));
    }

    public Table xTabRowPercents(String column1Name, String column2Name) {
        return CrossTab.rowPercents(this, column1Name, column2Name);
    }

    public Table xTabColumnPercents(String column1Name, String column2Name) {
        return CrossTab.columnPercents(this, column1Name, column2Name);
    }

    /**
     * Returns a table with n by m + 1 cells. The first column contains labels, the other cells contains the proportion
     * for a unique combination of values from the two specified columns in this table
     */
    public Table xTabTablePercents(String column1Name, String column2Name) {
        return CrossTab.tablePercents(this, column1Name, column2Name);
    }

    /**
     * Returns a table with two columns, the first contains a value each unique value in the argument,
     * and the second contains the proportion of observations having that value
     */
    public Table xTabPercents(String column1Name) {
        return CrossTab.percents(this, column1Name);
    }

    /**
     * Returns a table with two columns, the first contains a value each unique value in the argument,
     * and the second contains the number of observations of each value
     */
    public Table xTabCounts(String column1Name) {
        return CrossTab.counts(this, column1Name);
    }

    /**
     * Returns a table containing two columns, the grouping column, and a column named "Count" that contains
     * the counts for each grouping column value
     */
    public Table countBy(CategoricalColumn<?> groupingColumn) {
        return groupingColumn.countByCategory();
    }

    /**
     * Returns a new DataFrameJoiner initialized with multiple {@code columnNames}
     * @param columnNames   Name of the columns to join on.
     * @return              The new DataFrameJoiner
     */
    public DataFrameJoiner joinOn(String... columnNames) {
        return new DataFrameJoiner(this, columnNames);
    }

    public Table missingValueCounts() {
        return summarize(columnNames(), countMissing).apply();
    }

    @Override
    public Iterator<Row> iterator() {

        return new Iterator<Row>() {

            final private Row row = new Row(Table.this);

            @Override
            public Row next() {
                return row.next();
            }

            @Override
            public boolean hasNext() {
                return row.hasNext();
            }
        };
    }

    public Stream<Row> stream() {
        return Streams.stream(iterator());
    }

    /**
     * Applies the operation in {@code doable} to every row in the table
     * @deprecated use {@code stream().forEach}
     */
    public void doWithRows(Consumer<Row> doable) {
        stream().forEach(doable);
    }

    /**
     * Applies the predicate to each row, and return true if any row returns true
     * @deprecated use {@code stream().anyMatch}
     */
    public boolean detect(Predicate<Row> predicate) {
        return stream().anyMatch(predicate);
    }

    /**
     * Applies the operation in {@code rowConsumer} to every series of n rows in the table
     */
    public void stepWithRows(Consumer<Row[]> rowConsumer, int n) {
        if (isEmpty()) {
            return;
        }
        Row[] rows = new Row[n];
        for (int i = 0; i < n; i++) {
            rows[i] = new Row(this);
        }

        int max = rowCount() / n;

        for (int i = 0; i < max; i++) {  //0, 1
            for (int r = 1; r <= n; r++) {
                int row = i*n + r - 1;
                rows[r-1].at(row);
            }
            rowConsumer.accept(rows);
        }
    }

    /**
     * Applies the function in {@code pairs} to each consecutive pairs of rows in the table
     */
    public void doWithRows(Pairs pairs) {
        if (isEmpty()) {
            return;
        }
        Row row1 = new Row(this);
        Row row2 = new Row(this);
        int max = rowCount();
        for (int i = 1; i < max; i++) {
            row1.at(i - 1);
            row2.at(i);
            pairs.doWithPair(row1, row2);
        }
    }

    /**
     * Applies the function in {@code pairConsumer} to each consecutive pairs of rows in the table
     */
    public void doWithRowPairs(Consumer<RowPair> pairConsumer) {
        if (isEmpty()) {
            return;
        }
        Row row1 = new Row(this);
        Row row2 = new Row(this);
        RowPair pair = new RowPair(row1, row2);
        int max = rowCount();
        for (int i = 1; i < max; i++) {
            row1.at(i - 1);
            row2.at(i);
            pairConsumer.accept(pair);
        }
    }

    /**
     * Applies the function in {@code rowConsumer} to each group of contiguous rows of size n in the table
     * This can be used, for example, to calculate a running average of in rows
     */
    public void rollWithRows(Consumer<Row[]> rowConsumer, int n) {
        if (isEmpty()) {
            return;
        }
        Row[] rows = new Row[n];
        for (int i = 0; i < n; i++) {
            rows[i] = new Row(this);
        }

        int max = rowCount() - (n - 2);
        for (int i = 1; i < max; i++) {
            for (int r = 0; r < n; r++) {
                rows[r].at(i + r - 1);
            }
            rowConsumer.accept(rows);
        }
    }

    public static class RowPair {
        private final Row first;
        private final Row second;

        public RowPair(Row first, Row second) {
            this.first = first;
            this.second = second;
        }

        public Row getFirst() {
            return first;
        }

        public Row getSecond() {
            return second;
        }
    }

    interface Pairs {

        void doWithPair(Row row1, Row row2);

        /**
         * Returns an object containing the results of applying doWithPair() to the rows in a table.
         *
         * The default implementation throws an exception, to be used if the operation produces only side effects
         */
        default Object getResult() {
            throw new UnsupportedOperationException("This Pairs function returns no results");
        }
    }
}<|MERGE_RESOLUTION|>--- conflicted
+++ resolved
@@ -464,11 +464,7 @@
      * @return An array two tables, with the first table having the proportion specified in the method parameter,
      * and the second table having the balance of the rows
      */
-<<<<<<< HEAD
-    public Table[] stratifiedSampleSplit(CategoricalColumn column, double table1Proportion) {
-=======
     public Table[] stratifiedSampleSplit(CategoricalColumn<?> column, double table1Proportion) {
->>>>>>> 5da080e2
         Preconditions.checkArgument(containsColumn(column),
                 "The categorical column must be part of the table, you can create a string column and add it to this table before sampling.");
         final Table first = emptyCopy();
