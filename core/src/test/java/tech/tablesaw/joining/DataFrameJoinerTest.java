package tech.tablesaw.joining;

import org.junit.Test;

import com.google.common.base.Joiner;

import tech.tablesaw.api.Table;

import static org.junit.Assert.*;

import java.util.Arrays;

public class DataFrameJoinerTest {

    private static final Table ONE_YEAR = Table.read().csv(Joiner.on(System.lineSeparator()).join(
                "Date,1 Yr Treasury Rate",
                "\"Dec 1, 2017\",1.65%",
                "\"Nov 1, 2017\",1.56%",
                "\"Oct 1, 2017\",1.40%",
                "\"Sep 1, 2017\",1.28%",
                "\"Aug 1, 2017\",1.23%",
                "\"Jul 1, 2017\",1.22%"),
            "1 Yr Treasury Rate");

    private static final Table SP500 = Table.read().csv(Joiner.on(System.lineSeparator()).join(
                "Date,S&P 500",
                "\"Nov 1, 2017\",2579.36",
                "\"Oct 1, 2017\",2521.20",
                "\"Sep 1, 2017\",2474.42",
                "\"Aug 1, 2017\",2477.10",
                "\"Jul 1, 2017\",2431.39",
                "\"Jun 1, 2017\",2430.06"),
            "S&P 500");

    private static final Table ANIMAL_NAMES = Table.read().csv(Joiner.on(System.lineSeparator()).join(
                "Animal,Name",
                "Pig,Bob",
                "Pig,James",
                "Horse,David",
                "Goat,Samantha",
                "Tigon,Rudhrani",
                "Rabbit,Taylor"),
            "Animal Names");

    private static final Table ANIMAL_FEED = Table.read().csv(Joiner.on(System.lineSeparator()).join(
                "Animal,Feed",
                "Pig,Mush",
                "Horse,Hay",
                "Goat,Anything",
                "Guanaco,Grass",
                "Monkey,Banana"),
            "Animal Feed");

    private static final Table DOUBLE_INDEXED_PEOPLE = Table.read().csv(Joiner.on(System.lineSeparator()).join(
                "ID,Name",
                "1.0,Bob",
                "2.0,James",
                "3.0,David",
                "4.0,Samantha"),
            "People");

    private static final Table DOUBLE_INDEXED_DOGS = Table.read().csv(Joiner.on(System.lineSeparator()).join(
                "ID,Dog Name",
                "1.0,Spot",
                "3.0,Fido",
                "4.0,Sasha",
                "5.0,King"),
            "Dogs");

<<<<<<< HEAD
    private static final Table DOUBLE_INDEXED_CATS = Table.read().csv(
            "ID,Cat Name\n"
                    + "1.0,Spot2\n"
                    + "2.0,Fido\n"
                    + "6.0,Sasha\n"
                    + "8.0,King2\n",
            "Cats");

    private static final Table DOUBLE_INDEXED_FISH = Table.read().csv(
            "ID,Fish Name\n"
                    + "11.0,Spot3\n"
                    + "2.0,Fido\n"
                    + "4.0,Sasha\n"
                    + "6.0,King2\n",
            "Fish");

    private static final Table DOUBLE_INDEXED_MICE = Table.read().csv(
            "ID,Mice_Name\n"
                    + "2.0,Jerry\n"
                    + "3.0,Fido\n"
                    + "6.0,Sasha\n"
                    + "9.0,Market\n",
            "Mice");

    private static final Table DUPLICATE_COL_NAME_DOGS = Table.read().csv(
            "ID,Dog Name, Good\n"
                    + "1.0,Spot,true\n"
                    + "3.0,Fido,true\n"
                    + "4.0,Sasha,true\n"
                    + "5.0,King,true\n"
                    + "1.0,Spot,false\n"
                    + "3.0,Fido,false\n"
                    + "4.0,Sasha,false\n"
                    + "5.0,King,false\n",
=======
    private static final Table DUPLICATE_COL_NAME_DOGS = Table.read().csv(Joiner.on(System.lineSeparator()).join(
                "ID,Dog Name, Good",
                "1.0,Spot,true",
                "3.0,Fido,true",
                "4.0,Sasha,true",
                "5.0,King,true",
                "1.0,Spot,false",
                "3.0,Fido,false",
                "4.0,Sasha,false",
                "5.0,King,false"),
>>>>>>> 58a8c16b
            "Dogs");

    private static Table createHOUSE() {
        return Table.read().csv(
                "Style,Bedrooms,BuildDate,Owner\n"
                        + "Colonial,3,1976-06-02,Smith\n"
                        + "Gambrel,4,1982-11-18,Jones\n"
                        + "Contemporary,5,1980-03-24,White\n"
                        + "Split,2,1970-09-30,Brown\n",
                "House");
    }

    private static Table createBOAT() {
        return Table.read().csv(
                "Type,Bedrooms,SoldDate,Owner\n"
                        + "Yacht,2,1970-02-03,Jones\n"
                        + "Dinghy,0,1988-12-12,Trump\n"
                        + "HouseBoat,3,1981-04-21,Smith\n"
                        + "Contemporary,5,1980-05-17,White\n"
                        + "Cruise,200,1989-01-23,Brown\n",
                "Boat");
    }

    private static Table createHOUSE10() {
        return Table.read().csv(
                "Style,Bedrooms,BuildDate,Owner\n"
                        + "Colonial,3,1976-06-02,Smith\n"
                        + "Gambrel,4,1982-11-18,Jones\n"
                        + "Contemporary,5,1980-03-24,White\n"
                        + "Ranch,4,1982-11-18,Black\n"
                        + "Victorian,5,1980-03-24,Red\n"
                        + "Split,2,1970-09-30,Brown\n",
                "House10");
    }

    private static Table createBOAT10() {
        return Table.read().csv(
                "Type,Bedrooms,SoldDate,Owner\n"
                        + "Yacht,2,1970-02-03,Jones\n"
                        + "Dinghy,0,1988-12-12,White\n"
                        + "HouseBoat,3,1981-04-21,Smith\n"
                        + "Contemporary,5,1980-05-17,White\n"
                        + "Paddleboat,3,1981-04-21,Smith\n"
                        + "Rowboat,5,1980-05-17,White\n"
                        + "Sailboat,4,1980-05-17,Black\n"
                        + "Cruise,200,1989-01-23,Brown\n",
                "Boat10");
    }

    private static Table createBEDANDBREAKFAST() {
        return Table.read().csv(
                "Design,Bedrooms,SoldDate,Owner\n"
                        + "Colonial,5,1980-05-17,Smith\n"
                        + "Gambrel,4,1982-11-18,Jones\n"
                        + "Contemporary,5,1980-03-24,White\n"
                        + "Split,2,1970-09-30,Brown\n",
                "BedAndBreakfast");
    }

    private static Table createSTUDENT() {
<<<<<<< HEAD
        return Table.read().csv(
                "ID,FirstName,LastName,City,State,Age,USID,GradYear\n"
                        + "1,Bob,Barney,Burke,VA,20,11122,2019\n"
                        + "2,Chris,Cabello,Canyonville,OR,20,22224,2019\n"
                        + "3,Dan,Dirble,Denver,CO,21,33335,2020\n"
                        + "4,Edward,Earhardt,Easterly,WA,21,44339,2021\n"
                        + "5,Frank,Farnsworth,Fredriksburg,VA,22,55338,2019\n"
                        + "6,George,Gabral,Garrisburg,MD,22,66337,2020\n"
                        + "7,Michael,Marbury,Milton,NH,23,77330,2020\n"
                        + "8,Robert,Riley,Roseburg,OR,23,88836,2020\n"
                        + "9,Bob,Earhardt,Milton,NH,24,93333,2019\n"
                        + "10,Dan,Gabral,Easterly,WA,24,13333,2020\n",
                "Student");
    }

    private static Table createINSTRUCTOR() {
        return Table.read().csv(
            "ID,First,Last,Title,City,State,Age,USID,GradYear\n"
                    + "1,Bob,Cabello,Prof,Burke,VA,20,11333,2019\n"
                    + "2,Chris,Barney,TA,Canyonville,OR,20,22334,2019\n"
                    + "3,Dan,Earhardt,Instructor,Denver,CO,19,33335,2020\n"
                    + "4,Edward,Dirble,Prof,Easterly,WA,22,43339,2020\n"
                    + "5,Farnsworth,Frank,Prof,Fredriksburg,VA,18,55338,2019\n"
                    + "6,Gabral,George,TA,Garrisburg,MD,20,66337,2019\n"
                    + "7,Robert,Marbury,TA,Msilton,NH,22,73330,2020\n"
                    + "8,Michael,Riley,TA,Roseburg,OR,22,88336,2020\n"
                    + "9,Bob,Riley,Prof,Milton,NH,19,99933,2020\n"
                    + "10,Earhardt,Gabral,Prof,Easterly,WA,21,13333,2019\n",
=======
        return Table.read().csv(Joiner.on(System.lineSeparator()).join(
                "ID,FirstName,LastName,City,State,Age,USID,GradYear",
                "1,Bob,Barney,Burke,VA,17,11122,2019",
                "2,Chris,Cabello,Canyonville,OR,17,22224,2019",
                "3,Dan,Dirble,Denver,CO,17,33335,2020",
                "4,Edward,Earhardt,Easterly,WA,18,44339,2021",
                "5,Frank,Farnsworth,Fredriksburg,VA,18,55338,2019",
                "6,George,Gabral,Garrisburg,MD,19,66337,2020",
                "7,Michael,Marbury,Milton,NH,19,77330,2020",
                "8,Robert,Riley,Roseburg,OR,19,88836,2020",
                "9,Bob,Earhardt,Milton,NH,50,93333,2019",
                "10,Dan,Gabral,Easterly,WA,20,13333,2020"),
            "Student");
    }

    private static Table createINSTRUCTOR() {
        return Table.read().csv(Joiner.on(System.lineSeparator()).join(
                "ID,First,Last,Title,City,State,Age,USID,GradYear",
                "1,Bob,Cabello,Prof,Burke,VA,20,11333,2019",
                "2,Chris,Barney,TA,Canyonville,OR,20,22334,2019",
                "3,Dan,Earhardt,Instructor,Denver,CO,22,33335,2020",
                "4,Edward,Dirble,Prof,Easterly,WA,22,43339,2020",
                "5,Farnsworth,Frank,Prof,Fredriksburg,VA,22,55338,2019",
                "6,Gabral,George,TA,Garrisburg,MD,18,66337,2019",
                "7,Robert,Marbury,TA,Msilton,NH,23,73330,2020",
                "8,Michael,Riley,TA,Roseburg,OR,23,88336,2020",
                "9,Bob,Riley,Prof,Milton,NH,50,99933,2020",
                "10,Earhardt,Gabral,Prof,Easterly,WA,24,13333,2019"),
>>>>>>> 58a8c16b
            "Instructor");
    }

    private static Table createDEPTHEAD() {
<<<<<<< HEAD
        return Table.read().csv(
                "ID,First,Last,Dept,City,State,Age\n"
                        + "1,John,Cabello,ComputerScience,Burke,VA,20\n"
                        + "2,Samantha,Barney,Writing,Canyonville,OR,21\n"
                        + "3,Mark,Earhardt,Mathematics,Denver,CO,22\n"
                        + "4,Christie,Dirble,Architecture,Easterly,WA,23\n"
                        + "5,Bhawesh,Frank,Psychology,Fredriksburg,VA,24\n"
                        + "6,Robert,George,Sociology,Garrisburg,MD,25\n"
                        + "7,George,Marbury,Physics,Msilton,NH,26\n"
                        + "8,Zhongyu,Riley,Chemistry,Roseburg,OR,27\n"
                        + "9,Laura,Riley,Economics,Milton,NH,28\n"
                        + "10,Sally,Gabral,Marketing,Easterly,WA,29\n",
=======
        return Table.read().csv(Joiner.on(System.lineSeparator()).join(
                    "ID,First,Last,Dept,City,State,Age",
                    "1,John,Cabello,ComputerScience,Burke,VA,20",
                    "2,Samantha,Barney,Writing,Canyonville,OR,18",
                    "3,Mark,Earhardt,Mathematics,Denver,CO,35",
                    "4,Christie,Dirble,Architecture,Easterly,WA,36",
                    "5,Bhawesh,Frank,Psychology,Fredriksburg,VA,37",
                    "6,Robert,George,Sociology,Garrisburg,MD,38",
                    "7,George,Marbury,Physics,Msilton,NH,39",
                    "8,Zhongyu,Riley,Chemistry,Roseburg,OR,40",
                    "9,Laura,Riley,Economics,Milton,NH,50",
                    "10,Sally,Gabral,Marketing,Easterly,WA,42"),
>>>>>>> 58a8c16b
                "DepartmentHead");
    }

    private static Table createCLASS() {
<<<<<<< HEAD
        return Table.read().csv(
            "ID,ClassType,Name,Level,Description,StartDate,EndDate,Completed,Age\n"
                    + "1001,Math,Calculus,101,Newton math,2018-09-20,2018-12-17,false,16\n"
                    + "1002,Math,Calculus,102,Newton math,2019-01-06,2019-03-06,false,17\n"
                    + "1003,Math,Calculus,103,Newton math,2019-03-10,2019-06-17,false,18\n"
                    + "1004,Writing,Composition,101,Writing papers,2018-09-20,2018-12-17,false,19\n"
                    + "1005,Writing,Composition,102,Writing papers,2019-01-06,2019-03-07,false,20\n"
                    + "1006,Software,Programming,101,Programming basics,2018-09-22,2018-12-15,false,21\n"
                    + "1007,Software,Programming,102,Programming basics,2019-01-05,2019-03-07,false,22\n"
                    + "1008,Economics,Microeconomics,101,Basic micro economics,2018-09-20,2018-12-17,false,23\n"
                    + "1009,Economics,Microeconomics,102,Basic micro economics,2018-01-05,2019-03-07,false,24\n"
                    + "1010,Literature,Shakespeare,101,Understanding Shakespeare,2018-09-20,2018-12-17,false,25\n",
=======
        return Table.read().csv(Joiner.on(System.lineSeparator()).join(
                "ID,ClassType,Name,Level,Description,StartDate,EndDate,Completed,Age",
                "1001,Math,Calculus,101,Newton math,2018-09-20,2018-12-17,false,20",
                "1002,Math,Calculus,102,Newton math,2019-01-06,2019-03-06,false,18",
                "1003,Math,Calculus,103,Newton math,2019-03-10,2019-06-17,false,18",
                "1004,Writing,Composition,101,Writing papers,2018-09-20,2018-12-17,false,23",
                "1005,Writing,Composition,102,Writing papers,2019-01-06,2019-03-07,false,24",
                "1006,Software,Programming,101,Programming basics,2018-09-22,2018-12-15,false,25",
                "1007,Software,Programming,102,Programming basics,2019-01-05,2019-03-07,false,26",
                "1008,Economics,Microeconomics,101,Basic micro economics,2018-09-20,2018-12-17,false,27",
                "1009,Economics,Microeconomics,102,Basic micro economics,2018-01-05,2019-03-07,false,28",
                "1010,Literature,Shakespeare,101,Understanding Shakespeare,2018-09-20,2018-12-17,false,50"),
>>>>>>> 58a8c16b
            "Class");
    }

    private static Table createANIMALHOMES() {
        return Table.read().csv(
            "Animal,Name,Home,Age,MoveInDate\n"
                    + "Pig,Bob,Sty,5,5/5/2018\n"
                    + "Horse,James,Field,5,6/6/2018\n"
                    + "Goat,Samantha,Tree,10,7/7/2018\n"
                    + "Tigon,Rudhrani,Jungle,2,2/2/2018\n"
                    + "Chicken,Chuck,Pen,2,1/1/2018\n"
                    + "Squirrel,Sidney,Tree,10,3/3/2018\n"
                    + "Fox,Frankie,Forest,10,9/19/2018\n"
                    + "Rabbit,Taylor,Forest,10,4/4/2018\n",
            "Animal Homes");
    }

    private static Table createTREE() {
        return Table.read().csv(
                "Name,Home,Age\n"
                        + "Cherry,Frontyard,2\n"
                        + "Walnut,Field,3\n"
                        + "Birch,Forest,4\n"
                        + "Tallgreen,Jungle,5\n"
                        + "Apple,Orchard,6\n"
                        + "Orange,Orchard,9\n"
                        + "Hemlock,Forest,10\n",
                "Tree");
    }

    private static Table createFLOWER() {
        return Table.read().csv(
                "Name,Home,Age,Color\n"
                        + "Lily,Backyard,2,White\n"
                        + "VenusFlyTrap,Swamp,2,White\n"
                        + "Rose,Frontyard,4,Red\n"
                        + "Pansie,Meadow,5,Blue\n"
                        + "Daisy,Meadow,6,Yellow\n"
                        + "Dandelion,Field,7,Yellow\n"
                        + "Violet,Forest,10,Blue\n",
                "Flower");
    }

    private static Table createDOUBLEINDEXEDPEOPLENicknameDwellingYearsMoveInDate() {
        return Table.read().csv(
                "ID,Nickname,Dwelling,Years,MoveInDate\n"
                        + "1.0,Bob,Jungle,5,2/2/2018\n"
                        + "2.0,James,Field,5,6/6/2018\n"
                        + "3.0,David,Jungle,5,6/6/2018\n"
                        + "4.0,Marty,Forest,10,2/2/2018\n"
                        + "5.0,Tarzan,Jungle,10,7/7/2018\n"
                        + "6.0,Samantha,Tree,10,5/5/2018\n",
                "People - Nickname Dwelling Years MoveInDate");
    }

    private static Table createDOUBLEINDEXEDPEOPLENameDwellingYearsMoveInDate() {
        return Table.read().csv(
                "ID,Name,Dwelling,Years,MoveInDate\n"
                        + "1.0,Bob,Jungle,5,2/2/2018\n"
                        + "2.0,James,Field,5,6/6/2018\n"
                        + "3.0,David,Jungle,5,6/6/2018\n"
                        + "4.0,Marty,Jungle,10,2/2/2018\n"
                        + "5.0,Tarzan,Jungle,10,7/7/2018\n"
                        + "6.0,Samantha,Tree,10,5/5/2018\n",
                "People - Name Dwelling Years MoveInDate");
    }

    private static Table createDOUBLEINDEXEDPEOPLENameHomeAgeMoveInDate() {
        return Table.read().csv(
            "ID,Name,HOME,Age,MoveInDate\n"
                    + "1.0,Bob,Jungle,5,2/2/2018\n"
                    + "2.0,James,Field,5,6/6/2018\n"
                    + "3.0,David,Jungle,5,6/6/2018\n"
                    + "4.0,Marty,Jungle,10,2/2/2018\n"
                    + "5.0,Tarzan,Jungle,10,7/7/2018\n"
                    + "6.0,Samantha,Forest,10,5/5/2018\n",
            "People - Name Home Age MoveInDate");
    }

    private static Table createFOOTBALLSCHEDULE() {
        return Table.read().csv(
                "TeamName,PlayDate,PlayTime,Location,HomeGame\n"
                        + "Lancers,2018-09-10,15:30,Springfield,true\n"
                        + "Tigers,2018-09-12,15:00,Detroit,false\n"
                        + "Patriots,2018-09-14,14:30,Boston,true\n"
                        + "Ravens,2018-09-10,12:30,Baltimore,true\n",
                "FootballSchedule");
    }

    private static Table createSOCCERSCHEDULE() {
        return Table.read().csv(
                "Mascot,PlayDate,PlayTime,Place\n"
                        + "Steelers,2018-09-10,15:30,Pittsburgh\n"
                        + "Dolphins,2018-09-12,15:00,Miami\n"
                        + "Patriots,2018-09-13,14:30,Boston\n"
                        + "Yankees,2018-09-10,12:00,NewYorkCity\n",
                "SoccerSchedule");
    }

    private static Table createFOOTBALLSCHEDULEDateTime() {
        return Table.read().csv(
                "TeamName,PlayDateTime,Location,HomeGame,SeasonRevenue,AllTimeRevenue\n"
                        + "Lancers,2018-09-10T15:30,Springfield,true,2000000000,8500000000000\n"
                        + "Tigers,2018-09-12T15:00,Detroit,false,1500000000,9000000000000\n"
                        + "Patriots,2018-09-14T14:30,Boston,true,1400000000,8200000000000\n"
                        + "Ravens,2018-09-10T12:30,Baltimore,true,2000000000,7000000000000\n",
                "FootballSchedule2");
    }

    private static Table createBASEBALLSCHEDULEDateTime() {
        return Table.read().csv(
                "TeamName,PlayDateTime,Location,HomeGame,SeasonRevenue,AllTimeRevenue\n"
                        + "RedSox,2018-09-10T15:30,Springfield,false,2000000000,7000000000000\n"
                        + "Marlins,2018-09-12T15:00,Detroit,true,1500000000,8500000000000\n"
                        + "Mariners,2018-09-14T14:30,Boston,true,1400000000,9000000000000\n"
                        + "Ravens,2018-09-10T12:30,Baltimore,false,2000000000,7000000000000\n",
                "FootballSchedule2");
    }

    private static Table createSOCCERSCHEDULEDateTime() {
        return Table.read().csv(
                "Mascot,PlayDateTime,Place,SeasonRevenue,AllTimeRevenue\n"
                        + "Steelers,2018-09-10T15:30,Pittsburgh,2000000000,7500000000000\n"
                        + "Dolphins,2018-09-12T15:00,Miami,1500000000,8200000000000\n"
                        + "Patriots,2018-09-13T14:30,Boston,1500000000,9000000000000\n"
                        + "Yankees,2018-09-10T12:00,NewYorkCity,1300000000,7000000000000\n",
                "SoccerSchedule2");
    }

    @Test
    public void innerJoinWithDoubleDogsCatsFish() {
        Table joined = DOUBLE_INDEXED_MICE.join("ID").inner(new Table[] {DOUBLE_INDEXED_CATS,DOUBLE_INDEXED_FISH});
        assertEquals(4, joined.columnCount());
        assertEquals(2, joined.rowCount());
    }

    @Test
    public void innerJoinWithDoubleDogsCatsFishVarargs() {
        Table joined = DOUBLE_INDEXED_MICE.join("ID").inner(DOUBLE_INDEXED_CATS,DOUBLE_INDEXED_FISH);
        assertEquals(4, joined.columnCount());
        assertEquals(2, joined.rowCount());
    }

    @Test
    public void innerJoinWithDoublesSimple() {
        Table joined = DOUBLE_INDEXED_PEOPLE.join("ID").inner(DOUBLE_INDEXED_DOGS);
        assertEquals(3, joined.columnCount());
        assertEquals(3, joined.rowCount());
        assertEquals(3, joined.column("ID").size());
    }

    @Test
    public void innerJoinWithDoubles() {
        Table joined = DOUBLE_INDEXED_PEOPLE.join("ID").inner(DOUBLE_INDEXED_DOGS, "ID");
        assertEquals(3, joined.columnCount());
        assertEquals(3, joined.rowCount());
    }

    @Test
    public void innerJoinWithDuplicateColumnNames() {
        Table table1 = DUPLICATE_COL_NAME_DOGS.where(DUPLICATE_COL_NAME_DOGS.booleanColumn("Good").isTrue());
        Table table2 = DUPLICATE_COL_NAME_DOGS.where(DUPLICATE_COL_NAME_DOGS.booleanColumn("Good").isFalse());

        Table joined = table1.join("ID").inner(table2, "ID", true);
        assertEquals(5, joined.columnCount());
        assertEquals(4, joined.rowCount());
    }

    @Test
    public void rightOuterJoinWithDuplicateColumnNames() {
        Table table1 = DUPLICATE_COL_NAME_DOGS.where(DUPLICATE_COL_NAME_DOGS.booleanColumn("Good").isTrue());
        Table table2 = DUPLICATE_COL_NAME_DOGS.where(DUPLICATE_COL_NAME_DOGS.booleanColumn("Good").isFalse());

        Table joined = table1.join("ID").rightOuter(table2, true, "ID");
        assertEquals(5, joined.columnCount());
        assertEquals(4, joined.rowCount());
    }

    @Test
    public void leftOuterJoinWithDuplicateColumnNames() {
        Table table1 = DUPLICATE_COL_NAME_DOGS.where(DUPLICATE_COL_NAME_DOGS.booleanColumn("Good").isTrue());
        Table table2 = DUPLICATE_COL_NAME_DOGS.where(DUPLICATE_COL_NAME_DOGS.booleanColumn("Good").isFalse());

        Table joined = table1.join("ID").leftOuter(table2, true, "ID");
        assertEquals(5, joined.columnCount());
        assertEquals(4, joined.rowCount());
        assertEquals(4, joined.column("ID").size());

    }

    @Test
    public void leftOuterJoinWithDoubles() {
        Table joined = DOUBLE_INDEXED_PEOPLE.join("ID").leftOuter(DOUBLE_INDEXED_DOGS, "ID");
        assertEquals(3, joined.columnCount());
        assertEquals(4, joined.rowCount());
        assertEquals(4, joined.column("ID").size());
    }

    @Test
    public void rightOuterJoinWithDoubles() {
        Table joined = DOUBLE_INDEXED_PEOPLE.join("ID").rightOuter(DOUBLE_INDEXED_DOGS, "ID");
        assertEquals(3, joined.columnCount());
        assertEquals(4, joined.rowCount());
        assertEquals(4, joined.column("ID").size());
    }

    @Test
    public void rightOuterJoinWithDoubles2() {
        Table joined = DOUBLE_INDEXED_PEOPLE.join("ID").rightOuter(DOUBLE_INDEXED_DOGS);
        assertEquals(3, joined.columnCount());
        assertEquals(4, joined.rowCount());
        assertEquals(4, joined.column("ID").size());
    }

    @Test
    public void rightOuterJoinWithDoubles3() {
        Table joined = DOUBLE_INDEXED_PEOPLE.join("ID").rightOuter(DOUBLE_INDEXED_DOGS, DOUBLE_INDEXED_CATS);
        assertEquals(3, joined.columnCount());
        assertEquals(4, joined.rowCount());
    }

    @Test
    public void leftOuterJoinWithDoubles2() {
        Table joined = DOUBLE_INDEXED_DOGS.join("ID").leftOuter(DOUBLE_INDEXED_PEOPLE, "ID");
        assertEquals(3, joined.columnCount());
        assertEquals(4, joined.rowCount());
        assertEquals(4, joined.column("ID").size());
    }

    @Test
    public void leftOuterJoinWithDoubles3() {
        Table joined = DOUBLE_INDEXED_DOGS.join("ID").leftOuter(DOUBLE_INDEXED_PEOPLE);
        assertEquals(3, joined.columnCount());
        assertEquals(4, joined.rowCount());
        assertEquals(4, joined.column("ID").size());
    }

    @Test
    public void leftOuterJoinWithDoubles4() {
        Table joined = DOUBLE_INDEXED_DOGS.join("ID").leftOuter(DOUBLE_INDEXED_PEOPLE, DOUBLE_INDEXED_CATS);
        assertEquals(3, joined.columnCount());
        assertEquals(4, joined.rowCount());
        assertEquals(4, joined.column("ID").size());
    }

    @Test
    public void innerJoin() {
        Table joined = SP500.join("Date").inner(ONE_YEAR, "Date");
        assertEquals(3, joined.columnCount());
        assertEquals(5, joined.rowCount());
    }

    @Test
    public void leftOuterJoin() {
        Table joined = SP500.join("Date").leftOuter(ONE_YEAR, "Date");
        assertEquals(3, joined.columnCount());
        assertEquals(6, joined.rowCount());
        assertEquals(6, joined.column("Date").size());
    }

    @Test
    public void innerJoinDuplicateKeysFirstTable() {
        Table joined = ANIMAL_NAMES.join("Animal").inner(ANIMAL_FEED, "Animal");
        assertEquals(3, joined.columnCount());
        assertEquals(4, joined.rowCount());
    }

    @Test
    public void leftOuterJoinDuplicateKeysFirstTable() {
        Table joined = ANIMAL_NAMES.join("Animal").leftOuter(ANIMAL_FEED, "Animal");
        assertEquals(3, joined.columnCount());
        assertEquals(6, joined.rowCount());
        assertEquals(6, joined.column("Animal").size());
    }

    @Test
    public void innerJoinDuplicateKeysSecondTable() {
        Table joined = ANIMAL_FEED.join("Animal").inner(ANIMAL_NAMES, "Animal");
        assertEquals(3, joined.columnCount());
        assertEquals(4, joined.rowCount());
    }

    @Test
    public void leftOuterJoinDuplicateKeysSecondTable() {
        Table joined = ANIMAL_FEED.join("Animal").leftOuter(ANIMAL_NAMES, "Animal");
        assertEquals(3, joined.columnCount());
        assertEquals(6, joined.rowCount());
        assertEquals(6, joined.column("Animal").size());
    }

    @Test
    public void fullOuterJoinJustTable() {
        Table joined = ANIMAL_FEED.join("Animal").fullOuter(ANIMAL_NAMES);
        assertEquals(3, joined.columnCount());
        assertEquals(8, joined.rowCount());
        assertEquals(8, joined.column("Animal").size());
        assertEquals(0, joined.column("Animal").countMissing());
        assertEquals(8, joined.column("Name").size());
        assertEquals(2, joined.column("Name").countMissing());
        assertEquals(8, joined.column("Feed").size());
        assertEquals(2, joined.column("Feed").countMissing());
    }

    @Test
    public void fullOuterJoin() {
        Table joined = ANIMAL_FEED.join("Animal").fullOuter(ANIMAL_NAMES, "Animal");
        assertEquals(3, joined.columnCount());
        assertEquals(8, joined.rowCount());
        assertEquals(8, joined.column("Animal").size());
        assertEquals(0, joined.column("Animal").countMissing());
        assertEquals(8, joined.column("Name").size());
        assertEquals(2, joined.column("Name").countMissing());
        assertEquals(8, joined.column("Feed").size());
        assertEquals(2, joined.column("Feed").countMissing());
    }

    @Test
    public void fullOuterJoinNew() {
        Table joined = ANIMAL_FEED.join("Animal").fullOuter(true, ANIMAL_NAMES);
        assertEquals(3, joined.columnCount());
        assertEquals(8, joined.rowCount());
        assertEquals(8, joined.column("Animal").size());
        assertEquals(0, joined.column("Animal").countMissing());
        assertEquals(8, joined.column("Name").size());
        assertEquals(2, joined.column("Name").countMissing());
        assertEquals(8, joined.column("Feed").size());
        assertEquals(2, joined.column("Feed").countMissing());
    }

    @Test
    public void innerJoinStudentInstructorOnAge() {
        Table table1 = createSTUDENT();
        Table table2 = createINSTRUCTOR();
        Table joined = table1.join("Age").inner(true, table2);
        assert(joined.columnNames().containsAll(Arrays.asList(new String[] {
                "T2.ID", "T2.City", "T2.State", "T2.USID", "T2.GradYear"})));
        assertEquals(16, joined.columnCount());
        assertEquals(14, joined.rowCount());
    }

    @Test
    public void innerJoinInstructorStudentOnAge() {
        Table table1 = createINSTRUCTOR();
        Table table2 = createSTUDENT();
        Table joined = table1.join("Age").inner(true, table2);
        assert(joined.columnNames().containsAll(Arrays.asList(new String[] {
                "T2.ID", "T2.City", "T2.State", "T2.USID", "T2.GradYear"})));
        assertEquals(16, joined.columnCount());
        assertEquals(14, joined.rowCount());
    }

    @Test
    public void innerJoinStudentInstructorClassOnAge() {
        Table table1 = createSTUDENT();
        Table table2 = createINSTRUCTOR();
        Table table3 = createCLASS();
        Table joined = table1.join("Age").inner(true, table2,table3);
        assert(joined.columnNames().containsAll(Arrays.asList(new String[] {
                "T2.ID", "T2.City", "T2.State", "T2.USID", "T2.GradYear",
        "T3.ID"})));
        assertEquals(24, joined.columnCount());
        assertEquals(14, joined.rowCount());
    }

    @Test
    public void innerJoinStudentInstructorClassDeptHeadOnAge() {
        Table table1 = createSTUDENT();
        Table table2 = createINSTRUCTOR();
        Table table3 = createCLASS();
        Table table4 = createDEPTHEAD();
        Table joined = table1.join("Age").inner(true, table2,table3,table4);
        assert(joined.columnNames().containsAll(Arrays.asList(new String[] {
                "T2.ID", "T2.City", "T2.State", "T2.USID", "T2.GradYear",
                "T3.ID", "T4.ID", "T4.First", "T4.Last", "T4.City", "T4.State"})));
        assertEquals(30, joined.columnCount());
        assertEquals(14, joined.rowCount());
    }

    @Test
    public void innerJoinStudentInstructorDeptHeadOnStateAge() {
        Table table1 = createSTUDENT();
        Table table2 = createINSTRUCTOR();
        Table table3 = createDEPTHEAD();
        Table joined = table1.join(new String[] {"State","Age"})
                .inner(true, table2,table3);
        assert(joined.columnNames().containsAll(Arrays.asList(new String[] {
                "T2.ID", "T2.City", "T2.USID", "T2.GradYear",

                "T3.ID", "T3.First","T3.Last","T3.City"})));
        assertEquals(20, joined.columnCount());
        assertEquals(1, joined.rowCount());
    }

    @Test
    public void innerJoinStudentInstructorOnStateAge() {
        Table table1 = createSTUDENT();
        Table table2 = createINSTRUCTOR();
        Table joined = table1.join(new String[] {"State","Age"}).inner(true, table2);
        assertEquals(15, joined.columnCount());
        assertEquals(3, joined.rowCount());
    }

    @Test
    public void innerJoinStudentInstructorOnStateAgeGradYear() {
        Table table1 = createSTUDENT();
        Table table2 = createINSTRUCTOR();
        Table joined = table1.join(new String[] {"State","Age","GradYear"})
                .inner(true, table2);
        assertEquals(14, joined.columnCount());
        assertEquals(2, joined.rowCount());
    }

    @Test
    public void leftJoinStudentInstructorOnStateAge() {
        Table table1 = createSTUDENT();
        Table table2 = createINSTRUCTOR();
        Table joined = table1.join(new String[] {"State","Age"})
                .leftOuter(true, table2);
        assertEquals(15, joined.columnCount());
        assertEquals(10, joined.rowCount());
        assertEquals(10, joined.column("State").size());
        assertEquals(10, joined.column("Age").size());
    }

    @Test
    public void innerJoinHouseBoatOnBedroomsOwner() {
        Table table1 = createHOUSE();
        Table table2 = createBOAT();
        Table joined = table1.join(new String[] {"Bedrooms","Owner"})
                .inner(table2,new String[] {"Bedrooms","Owner"});
        assertEquals(6, joined.columnCount());
        assertEquals(2, joined.rowCount());
        assertEquals(2, joined.column("Bedrooms").size());
    }

    @Test
    public void innerJoinHouseBoatOnStyleTypeBedroomsOwner() {
        Table table1 = createHOUSE();
        Table table2 = createBOAT();
        Table joined = table1.join(new String[] {"Style","Bedrooms","Owner"})
                .inner(table2,new String[] {"Type","Bedrooms","Owner"});
        assertEquals(5, joined.columnCount());
        assertEquals(1, joined.rowCount());
    }

    @Test
    public void fullJoinHouseBoatOnBedroomsOwner() {
        Table table1 = createHOUSE();
        Table table2 = createBOAT();
        Table joined = table1.join(new String[] {"Bedrooms","Owner"})
          .fullOuter(true,table2);
        assertEquals(6, joined.columnCount());
        assertEquals(7, joined.rowCount());
        assertEquals(7, joined.column("Style").size());
        assertEquals(3, joined.column("Style").countMissing());
        assertEquals(7, joined.column("Bedrooms").size());
        assertEquals(0, joined.column("Bedrooms").countMissing());
        assertEquals(7, joined.column("BuildDate").size());
        assertEquals(3, joined.column("BuildDate").countMissing());
        assertEquals(7, joined.column("Owner").size());
        assertEquals(0, joined.column("Owner").countMissing());
        assertEquals(7, joined.column("Type").size());
        assertEquals(2, joined.column("Type").countMissing());
        assertEquals(7, joined.column("SoldDate").size());
        assertEquals(2, joined.column("SoldDate").countMissing());

    }

    @Test
    public void fullJoinHouse10Boat10OnBedroomsOwner() {
        Table table1 = createHOUSE10();
        Table table2 = createBOAT10();
        Table joined = table1.join(new String[] {"Bedrooms","Owner"})
                .fullOuter(true,table2);
        assertEquals(6, joined.columnCount());
        assertEquals(11, joined.rowCount());
        assertEquals(11, joined.column("Bedrooms").size());
        assertEquals(0, joined.column("Bedrooms").countMissing());
        assertEquals(11, joined.column("Bedrooms").size());
        assertEquals(0, joined.column("Bedrooms").countMissing());
        assertEquals(11, joined.column("BuildDate").size());
        assertEquals(3, joined.column("BuildDate").countMissing());
        assertEquals(11, joined.column("Owner").size());
        assertEquals(0, joined.column("Owner").countMissing());
        assertEquals(11, joined.column("Type").size());
        assertEquals(3, joined.column("Type").countMissing());
        assertEquals(11, joined.column("SoldDate").size());
        assertEquals(3, joined.column("SoldDate").countMissing());

    }

    @Test
    public void fullJoinBnBBoat10OnBedroomsOwner() {
        Table table1 = createBEDANDBREAKFAST();
        Table table2 = createBOAT10();
        Table joined = table1.join(new String[] {"Bedrooms","SoldDate"})
                .fullOuter(true,table2);
        assertEquals(6, joined.columnCount());
        assertEquals(11, joined.rowCount());
        assertEquals(11, joined.column("Design").size());
        assertEquals(6, joined.column("Design").countMissing());
        assertEquals(11, joined.column("Bedrooms").size());
        assertEquals(0, joined.column("Bedrooms").countMissing());
        assertEquals(11, joined.column("SoldDate").size());
        assertEquals(0, joined.column("SoldDate").countMissing());
        assertEquals(11, joined.column("Owner").size());
        assertEquals(6, joined.column("Owner").countMissing());
        assertEquals(11, joined.column("Type").size());
        assertEquals(3, joined.column("Type").countMissing());
        assertEquals(11, joined.column("T2.Owner").size());
        assertEquals(3, joined.column("T2.Owner").countMissing());
    }

    @Test
    public void leftJoinHouseBoatOnBedroomsOwner() {
        Table table1 = createHOUSE();
        Table table2 = createBOAT();
        Table joined = table1.join(new String[] {"Bedrooms","Owner"})
                .leftOuter(table2,new String[] {"Bedrooms","Owner"});
        assertEquals(6, joined.columnCount());
        assertEquals(4, joined.rowCount());
    }

    @Test
    public void leftJoinHouseBoatOnStyleTypeBedroomsOwner() {
        Table table1 = createHOUSE();
        Table table2 = createBOAT();
        Table joined = table1.join(new String[] {"Style","Bedrooms","Owner"})
                .leftOuter(table2,new String[] {"Type","Bedrooms","Owner"});
        assertEquals(5, joined.columnCount());
        assertEquals(4, joined.rowCount());
    }

    @Test
    public void leftJoinHouseBoatBnBOnStyleTypeBedroomsOwner() {
        Table table1 = createHOUSE();
        Table table2 = createBOAT();
        Table joined = table1.join(new String[] {"Style","Bedrooms","Owner"})
                .leftOuter(table2,new String[] {"Type","Bedrooms","Owner"});
        assertEquals(5, joined.columnCount());
        assertEquals(4, joined.rowCount());
    }

    @Test
    public void rightJoinHouseBoatOnBedroomsOwner() {
        Table table1 = createHOUSE();
        Table table2 = createBOAT();
        Table joined = table1.join(new String[] {"Bedrooms","Owner"})
                .rightOuter(table2,new String[] {"Bedrooms","Owner"});
        assertEquals(6, joined.columnCount());
        assertEquals(5, joined.rowCount());
    }

    @Test
    public void rightJoinHouseBoatOnStyleTypeBedroomsOwner() {
        Table table1 = createHOUSE();
        Table table2 = createBOAT();
        Table joined = table1.join(new String[] {"Style","Bedrooms","Owner"})
                .rightOuter(table2,new String[] {"Type","Bedrooms","Owner"});
        assertEquals(5, joined.columnCount());
        assertEquals(5, joined.rowCount());
    }

    @Test
    public void rightJoinStudentInstructorOnStateAge() {
        Table table1 = createSTUDENT();
        Table table2 = createINSTRUCTOR();
        Table joined = table1.join(new String[] {"State","Age"})
                .rightOuter(true, table2);
        assertEquals(15, joined.columnCount());
        assertEquals(10, joined.rowCount());
    }

    @Test
    public void innerJoinStudentInstructorOnStateName() {
        Table table1 = createSTUDENT();
        Table table2 = createINSTRUCTOR();
        Table joined = table1.join(new String[] {"State","FirstName"})
                .inner(table2, true, new String[] {"State","First"});
        assertEquals(15, joined.columnCount());
        assertEquals(5, joined.rowCount());
    }

    @Test
    public void leftJoinStudentInstructorOnStateName() {
        Table table1 = createSTUDENT();
        Table table2 = createINSTRUCTOR();
        Table joined = table1.join(new String[] {"State","FirstName"})
                .leftOuter(table2, true, new String[] {"State","First"});
        assertEquals(15, joined.columnCount());
        assertEquals(10, joined.rowCount());
    }

    @Test
    public void rightJoinStudentInstructorOnStateName() {
        Table table1 = createSTUDENT();
        Table table2 = createINSTRUCTOR();
        Table joined = table1.join(new String[] {"State","FirstName"})
                .rightOuter(table2, true, new String[] {"State","First"});
        assertEquals(15, joined.columnCount());
        assertEquals(10, joined.rowCount());
    }

    @Test
    public void innerJoinOnAge() {
        Table table1 = createANIMALHOMES();
        Table table2 = createDOUBLEINDEXEDPEOPLENameHomeAgeMoveInDate();
        Table joined = table1.join("Age")
                .inner(table2, "Age", true);
        assertEquals(9, joined.columnCount());
        assertEquals(18, joined.rowCount());
    }

    @Test
    public void innerJoinAnimalPeopleOnAge() {
        Table table1 = createANIMALHOMES();
        Table table2 = createDOUBLEINDEXEDPEOPLENameHomeAgeMoveInDate();
        Table joined = table1.join("Age").inner(true, table2);
        assertEquals(9, joined.columnCount());
        assertEquals(18, joined.rowCount());
    }
    @Test
    public void innerJoinAnimalTreeOnAge() {
        Table table1 = createANIMALHOMES();
        Table table2 = createTREE();
        Table joined = table1.join("Age").inner(true, table2);
        assertEquals(7, joined.columnCount());
        assertEquals(8, joined.rowCount());
    }

    @Test
    public void innerJoinAnimalPeopleTreeOnAge() {
        Table table1 = createANIMALHOMES();
        Table table2 = createDOUBLEINDEXEDPEOPLENameHomeAgeMoveInDate();
        Table table3 = createTREE();
        Table table4 = createFLOWER();
        Table joined = table1.join("Age")
                .inner(true, table2, table3, table4);
        assert(joined.columnNames().containsAll(Arrays.asList(new String[] {
                "T2.Name", "T2.HOME", "T2.MoveInDate",
                "T3.Name", "T3.Home", "T4.Name","T4.Home","Color"})));
        assertEquals(14, joined.columnCount());
        assertEquals(18, joined.rowCount());
    }

    @Test
    public void innerJoinAnimalPeopleTreeOnAgeHome() {
        Table table1 = createANIMALHOMES();
        Table table2 = createDOUBLEINDEXEDPEOPLENameHomeAgeMoveInDate();
        Table table3 = createTREE();
        Table table4 = createFLOWER();
        Table joined = table1.join(new String[] {"Age","Home"})
                .inner(true, table2, table3, table4);
        assert(joined.columnNames().containsAll(Arrays.asList(new String[] {
                "Animal", "Name", "Home", "Age", "MoveInDate", "ID",
                "T2.Name","T2.MoveInDate","T3.Name","T4.Name","Color"})));
        assertEquals(11, joined.columnCount());
        assertEquals(2, joined.rowCount());
    }

    @Test
    public void innerJoinOnNameHomeAge() {
        Table table1 = createANIMALHOMES();
        Table table2 = createDOUBLEINDEXEDPEOPLENameHomeAgeMoveInDate();
        Table joined = table1.join(new String[] {"Name", "Home", "Age"})
                .inner(true, table2);
        assertEquals(7, joined.columnCount());
        assertEquals(1, joined.rowCount());
    }

    @Test
    public void innerJoinOnAllMismatchedColNames() {
        Table table1 = createANIMALHOMES();
        Table table2 = createDOUBLEINDEXEDPEOPLENicknameDwellingYearsMoveInDate();
        Table joined = table1.join(new String[] {"Name", "Home", "Age"})
                .inner(table2,
                true, new String[] {"Nickname", "Dwelling", "Years"});
        assertEquals(7, joined.columnCount());
        assertEquals(2, joined.rowCount());
    }

    @Test
    public void innerJoinOnPartiallyMismatchedColNames() {
        Table table1 = createANIMALHOMES();
        Table table2 = createDOUBLEINDEXEDPEOPLENameDwellingYearsMoveInDate();
        Table joined = table1.join(new String[] {"Name", "Home", "Age"})
                .inner(table2, true,
                new String[] {"Name", "Dwelling", "Years"});
        assert(joined.columnNames().containsAll(Arrays.asList(new String[] {"Name", "Home", "Age"})));
        assertEquals(7, joined.columnCount());
        assertEquals(2, joined.rowCount());
    }

    @Test
    public void leftOuterJoinOnPartiallyMismatchedColNames() {
        Table table1 = createANIMALHOMES();
        Table table2 = createDOUBLEINDEXEDPEOPLENameDwellingYearsMoveInDate();
        Table joined = table1.join(new String[] {"Name", "Home", "Age"})
                .leftOuter(table2, true,
                        new String[] {"Name", "Dwelling", "Years"});
        assert(joined.columnNames().containsAll(Arrays.asList(new String[] {"Name", "Home", "Age"})));
        assertEquals(7, joined.columnCount());
        assertEquals(8, joined.rowCount());
    }

    @Test
    public void rightOuterJoinOnPartiallyMismatchedColNames() {
        Table table1 = createANIMALHOMES();
        Table table2 = createDOUBLEINDEXEDPEOPLENameDwellingYearsMoveInDate();
        Table joined = table1.join(new String[] {"Name", "Home", "Age"})
                .rightOuter(table2, true,
                        "Name", "Dwelling", "Years");
        assert(joined.columnNames().containsAll(Arrays.asList(new String[] {"Name", "Dwelling", "Years"})));
        assertEquals(7, joined.columnCount());
        assertEquals(6, joined.rowCount());
    }

    @Test
    public void innerJoinOnAgeMoveInDate() {
        Table table1 = createANIMALHOMES();
        Table table2 = createDOUBLEINDEXEDPEOPLENameHomeAgeMoveInDate();
        Table joined = table1.join(new String[] {"Age","MoveInDate"})
                .inner(true, table2);
        assertEquals(8, joined.columnCount());
        assertEquals(3, joined.rowCount());
    }

    @Test
    public void leftOuterJoinOnAgeMoveInDate() {
        Table table1 = createANIMALHOMES();
        Table table2 = createDOUBLEINDEXEDPEOPLENameHomeAgeMoveInDate();
        Table joined = table1.join(new String[] {"Age","MoveInDate"})
                .leftOuter(true, table2);
        assertEquals(8, joined.columnCount());
        assertEquals(9, joined.rowCount());
    }

    @Test
    public void rightOuterJoinOnAgeMoveInDate() {
        Table table1 = createANIMALHOMES();
        Table table2 = createDOUBLEINDEXEDPEOPLENameHomeAgeMoveInDate();
        Table joined = table1.join("Age","MoveInDate")
                .rightOuter(true, table2);
        assertEquals(8, joined.columnCount());
        assertEquals(6, joined.rowCount());
    }

    @Test
    public void innerJoinFootballSoccerOnPlayDate() {
        Table table1 = createFOOTBALLSCHEDULE();
        Table table2 = createSOCCERSCHEDULE();
        Table joined = table1.join(new String[] {"PlayDate"})
                .inner(true, table2);
        assertEquals(8, joined.columnCount());
        assertEquals(5, joined.rowCount());
    }

    @Test
    public void innerJoinFootballSoccerOnPlayTime() {
        Table table1 = createFOOTBALLSCHEDULE();
        Table table2 = createSOCCERSCHEDULE();
        Table joined = table1.join(new String[] {"PlayTime"})
                .inner(true, table2);
        assertEquals(8, joined.columnCount());
        assertEquals(3, joined.rowCount());
    }

    @Test
    public void innerJoinFootballSoccerOnPlayDatePlayTime() {
        Table table1 = createFOOTBALLSCHEDULE();
        Table table2 = createSOCCERSCHEDULE();
        Table joined = table1.join(new String[] {"PlayDate","PlayTime"})
                .inner(true, table2);
        assertEquals(7, joined.columnCount());
        assertEquals(2, joined.rowCount());
    }

    @Test
    public void fullOuterJoinFootballSoccerOnPlayTime() {
        Table table1 = createFOOTBALLSCHEDULE();
        Table table2 = createSOCCERSCHEDULE();
        Table joined = table1.join("PlayTime")
                .fullOuter(true, table2);
        assertEquals(8, joined.columnCount());
        assertEquals(5, joined.rowCount());
    }

    @Test
    public void innerJoinFootballSoccerOnPlayDatePlayDateTime() {
        Table table1 = createFOOTBALLSCHEDULEDateTime();
        Table table2 = createSOCCERSCHEDULEDateTime();
        Table joined = table1.join("PlayDateTime")
                .inner(true, table2);
        assertEquals(10, joined.columnCount());
        assertEquals(2, joined.rowCount());
    }

    @Test
    public void innerJoinFootballSoccerOnSeasonRevenue() {
        Table table1 = createFOOTBALLSCHEDULEDateTime();
        Table table2 = createSOCCERSCHEDULEDateTime();
        Table joined = table1.join(new String[] {"SeasonRevenue","AllTimeRevenue"})
                .inner(true, table2);
        assertEquals(9, joined.columnCount());
        assertEquals(1, joined.rowCount());
    }

    @Test
    public void innerJoinFootballSoccerOnHomeGame() {
        Table table1 = createFOOTBALLSCHEDULEDateTime();
        Table table2 = createSOCCERSCHEDULEDateTime();
        try {
            Table joined = table1.join(new String[] {"HomeGame"})
                    .inner(true, table2);
            assertEquals(9, joined.columnCount());
            assertEquals(1, joined.rowCount());
        } catch (IllegalArgumentException e) {
            assertTrue(e.getMessage().contains("Joining is supported on integral, string, and date-like columns."));
        }
    }

    @Test
    public void fullOuterJoinFootballSoccerOnPlayDateTimeSeasonRevenue() {
        Table table1 = createFOOTBALLSCHEDULEDateTime();
        Table table2 = createSOCCERSCHEDULEDateTime();
        Table joined = table1.join(new String[] {"PlayDateTime","SeasonRevenue"})
                .fullOuter(true, table2);
        assertEquals(9, joined.columnCount());
        assertEquals(6, joined.rowCount());
        assertEquals(6, joined.column("TeamName").size());
        assertEquals(2, joined.column("TeamName").countMissing());
        assertEquals(6, joined.column("PlayDateTime").size());
        assertEquals(0, joined.column("PlayDateTime").countMissing());
        assertEquals(6, joined.column("Location").size());
        assertEquals(2, joined.column("Location").countMissing());
        assertEquals(6, joined.column("HomeGame").size());
        assertEquals(2, joined.column("HomeGame").countMissing());
        assertEquals(6, joined.column("SeasonRevenue").size());
        assertEquals(0, joined.column("SeasonRevenue").countMissing());
        assertEquals(6, joined.column("Mascot").size());
        assertEquals(2, joined.column("Mascot").countMissing());
        assertEquals(6, joined.column("Place").size());
        assertEquals(2, joined.column("Place").countMissing());
    }

    @Test
    public void fullOuterJoinFootballSoccerOnPlayDateTimeAllTimeRevenue() {
        Table table1 = createFOOTBALLSCHEDULEDateTime();
        Table table2 = createSOCCERSCHEDULEDateTime();
        Table joined = table1.join(new String[] {"AllTimeRevenue"})
                .fullOuter(true, table2);
        assertEquals(10, joined.columnCount());
        assertEquals(5, joined.rowCount());
        assertEquals(5, joined.column("TeamName").size());
        assertEquals(1, joined.column("TeamName").countMissing());
        assertEquals(5, joined.column("PlayDateTime").size());
        assertEquals(1, joined.column("PlayDateTime").countMissing());
        assertEquals(5, joined.column("Location").size());
        assertEquals(1, joined.column("Location").countMissing());
        assertEquals(5, joined.column("HomeGame").size());
        assertEquals(1, joined.column("HomeGame").countMissing());
        assertEquals(5, joined.column("SeasonRevenue").size());
        assertEquals(1, joined.column("SeasonRevenue").countMissing());
        assertEquals(5, joined.column("AllTimeRevenue").size());
        assertEquals(0, joined.column("AllTimeRevenue").countMissing());
        assertEquals(5, joined.column("Mascot").size());
        assertEquals(1, joined.column("Mascot").countMissing());
        assertEquals(5, joined.column("T2.PlayDateTime").size());
        assertEquals(1, joined.column("T2.PlayDateTime").countMissing());
        assertEquals(5, joined.column("Place").size());
        assertEquals(1, joined.column("Place").countMissing());
        assertEquals(5, joined.column("T2.SeasonRevenue").size());
        assertEquals(1, joined.column("T2.SeasonRevenue").countMissing());
    }

    @Test
    public void fullOuterJoinFootballBaseballException() {
        Table table1 = createFOOTBALLSCHEDULE();
        Table table2 = createBASEBALLSCHEDULEDateTime();
        try {
            table1.join(new String[] {"HomeGame"})
                .fullOuter(true, table2);
        } catch (IllegalArgumentException e) {
            assertTrue(e.getMessage().contains("Joining is supported on integral, string, and date-like columns."));
        }
    }
}<|MERGE_RESOLUTION|>--- conflicted
+++ resolved
@@ -67,42 +67,30 @@
                 "5.0,King"),
             "Dogs");
 
-<<<<<<< HEAD
-    private static final Table DOUBLE_INDEXED_CATS = Table.read().csv(
-            "ID,Cat Name\n"
-                    + "1.0,Spot2\n"
-                    + "2.0,Fido\n"
-                    + "6.0,Sasha\n"
-                    + "8.0,King2\n",
+    private static final Table DOUBLE_INDEXED_CATS = Table.read().csv(Joiner.on(System.lineSeparator()).join(
+            "ID,Cat Name",
+                    "1.0,Spot2",
+                    "2.0,Fido",
+                    "6.0,Sasha",
+                    "8.0,King2"),
             "Cats");
 
-    private static final Table DOUBLE_INDEXED_FISH = Table.read().csv(
-            "ID,Fish Name\n"
-                    + "11.0,Spot3\n"
-                    + "2.0,Fido\n"
-                    + "4.0,Sasha\n"
-                    + "6.0,King2\n",
+    private static final Table DOUBLE_INDEXED_FISH = Table.read().csv(Joiner.on(System.lineSeparator()).join(
+            "ID,Fish Name",
+                    "11.0,Spot3",
+                    "2.0,Fido",
+                    "4.0,Sasha",
+                    "6.0,King2"),
             "Fish");
 
-    private static final Table DOUBLE_INDEXED_MICE = Table.read().csv(
-            "ID,Mice_Name\n"
-                    + "2.0,Jerry\n"
-                    + "3.0,Fido\n"
-                    + "6.0,Sasha\n"
-                    + "9.0,Market\n",
+    private static final Table DOUBLE_INDEXED_MICE = Table.read().csv(Joiner.on(System.lineSeparator()).join(
+            "ID,Mice_Name",
+                    "2.0,Jerry",
+                    "3.0,Fido",
+                    "6.0,Sasha",
+                    "9.0,Market"),
             "Mice");
 
-    private static final Table DUPLICATE_COL_NAME_DOGS = Table.read().csv(
-            "ID,Dog Name, Good\n"
-                    + "1.0,Spot,true\n"
-                    + "3.0,Fido,true\n"
-                    + "4.0,Sasha,true\n"
-                    + "5.0,King,true\n"
-                    + "1.0,Spot,false\n"
-                    + "3.0,Fido,false\n"
-                    + "4.0,Sasha,false\n"
-                    + "5.0,King,false\n",
-=======
     private static final Table DUPLICATE_COL_NAME_DOGS = Table.read().csv(Joiner.on(System.lineSeparator()).join(
                 "ID,Dog Name, Good",
                 "1.0,Spot,true",
@@ -113,314 +101,252 @@
                 "3.0,Fido,false",
                 "4.0,Sasha,false",
                 "5.0,King,false"),
->>>>>>> 58a8c16b
             "Dogs");
 
     private static Table createHOUSE() {
-        return Table.read().csv(
-                "Style,Bedrooms,BuildDate,Owner\n"
-                        + "Colonial,3,1976-06-02,Smith\n"
-                        + "Gambrel,4,1982-11-18,Jones\n"
-                        + "Contemporary,5,1980-03-24,White\n"
-                        + "Split,2,1970-09-30,Brown\n",
+        return Table.read().csv(Joiner.on(System.lineSeparator()).join(
+                "Style,Bedrooms,BuildDate,Owner",
+                        "Colonial,3,1976-06-02,Smith",
+                        "Gambrel,4,1982-11-18,Jones",
+                        "Contemporary,5,1980-03-24,White",
+                        "Split,2,1970-09-30,Brown"),
                 "House");
     }
 
     private static Table createBOAT() {
-        return Table.read().csv(
-                "Type,Bedrooms,SoldDate,Owner\n"
-                        + "Yacht,2,1970-02-03,Jones\n"
-                        + "Dinghy,0,1988-12-12,Trump\n"
-                        + "HouseBoat,3,1981-04-21,Smith\n"
-                        + "Contemporary,5,1980-05-17,White\n"
-                        + "Cruise,200,1989-01-23,Brown\n",
+        return Table.read().csv(Joiner.on(System.lineSeparator()).join(
+                "Type,Bedrooms,SoldDate,Owner",
+                        "Yacht,2,1970-02-03,Jones",
+                        "Dinghy,0,1988-12-12,Trump",
+                        "HouseBoat,3,1981-04-21,Smith",
+                        "Contemporary,5,1980-05-17,White",
+                        "Cruise,200,1989-01-23,Brown"),
                 "Boat");
     }
 
     private static Table createHOUSE10() {
-        return Table.read().csv(
-                "Style,Bedrooms,BuildDate,Owner\n"
-                        + "Colonial,3,1976-06-02,Smith\n"
-                        + "Gambrel,4,1982-11-18,Jones\n"
-                        + "Contemporary,5,1980-03-24,White\n"
-                        + "Ranch,4,1982-11-18,Black\n"
-                        + "Victorian,5,1980-03-24,Red\n"
-                        + "Split,2,1970-09-30,Brown\n",
+        return Table.read().csv(Joiner.on(System.lineSeparator()).join(
+                "Style,Bedrooms,BuildDate,Owner",
+                        "Colonial,3,1976-06-02,Smith",
+                        "Gambrel,4,1982-11-18,Jones",
+                        "Contemporary,5,1980-03-24,White",
+                        "Ranch,4,1982-11-18,Black",
+                        "Victorian,5,1980-03-24,Red",
+                        "Split,2,1970-09-30,Brown"),
                 "House10");
     }
 
     private static Table createBOAT10() {
-        return Table.read().csv(
-                "Type,Bedrooms,SoldDate,Owner\n"
-                        + "Yacht,2,1970-02-03,Jones\n"
-                        + "Dinghy,0,1988-12-12,White\n"
-                        + "HouseBoat,3,1981-04-21,Smith\n"
-                        + "Contemporary,5,1980-05-17,White\n"
-                        + "Paddleboat,3,1981-04-21,Smith\n"
-                        + "Rowboat,5,1980-05-17,White\n"
-                        + "Sailboat,4,1980-05-17,Black\n"
-                        + "Cruise,200,1989-01-23,Brown\n",
+        return Table.read().csv(Joiner.on(System.lineSeparator()).join(
+                "Type,Bedrooms,SoldDate,Owner",
+                        "Yacht,2,1970-02-03,Jones",
+                        "Dinghy,0,1988-12-12,White",
+                        "HouseBoat,3,1981-04-21,Smith",
+                        "Contemporary,5,1980-05-17,White",
+                        "Paddleboat,3,1981-04-21,Smith",
+                        "Rowboat,5,1980-05-17,White",
+                        "Sailboat,4,1980-05-17,Black",
+                        "Cruise,200,1989-01-23,Brown"),
                 "Boat10");
     }
 
     private static Table createBEDANDBREAKFAST() {
-        return Table.read().csv(
-                "Design,Bedrooms,SoldDate,Owner\n"
-                        + "Colonial,5,1980-05-17,Smith\n"
-                        + "Gambrel,4,1982-11-18,Jones\n"
-                        + "Contemporary,5,1980-03-24,White\n"
-                        + "Split,2,1970-09-30,Brown\n",
+        return Table.read().csv(Joiner.on(System.lineSeparator()).join(
+                "Design,Bedrooms,SoldDate,Owner",
+                        "Colonial,5,1980-05-17,Smith",
+                        "Gambrel,4,1982-11-18,Jones",
+                        "Contemporary,5,1980-03-24,White",
+                        "Split,2,1970-09-30,Brown"),
                 "BedAndBreakfast");
     }
 
     private static Table createSTUDENT() {
-<<<<<<< HEAD
-        return Table.read().csv(
-                "ID,FirstName,LastName,City,State,Age,USID,GradYear\n"
-                        + "1,Bob,Barney,Burke,VA,20,11122,2019\n"
-                        + "2,Chris,Cabello,Canyonville,OR,20,22224,2019\n"
-                        + "3,Dan,Dirble,Denver,CO,21,33335,2020\n"
-                        + "4,Edward,Earhardt,Easterly,WA,21,44339,2021\n"
-                        + "5,Frank,Farnsworth,Fredriksburg,VA,22,55338,2019\n"
-                        + "6,George,Gabral,Garrisburg,MD,22,66337,2020\n"
-                        + "7,Michael,Marbury,Milton,NH,23,77330,2020\n"
-                        + "8,Robert,Riley,Roseburg,OR,23,88836,2020\n"
-                        + "9,Bob,Earhardt,Milton,NH,24,93333,2019\n"
-                        + "10,Dan,Gabral,Easterly,WA,24,13333,2020\n",
+        return Table.read().csv(Joiner.on(System.lineSeparator()).join(
+                "ID,FirstName,LastName,City,State,Age,USID,GradYear",
+                        "1,Bob,Barney,Burke,VA,20,11122,2019",
+                        "2,Chris,Cabello,Canyonville,OR,20,22224,2019",
+                        "3,Dan,Dirble,Denver,CO,21,33335,2020",
+                        "4,Edward,Earhardt,Easterly,WA,21,44339,2021",
+                        "5,Frank,Farnsworth,Fredriksburg,VA,22,55338,2019",
+                        "6,George,Gabral,Garrisburg,MD,22,66337,2020",
+                        "7,Michael,Marbury,Milton,NH,23,77330,2020",
+                        "8,Robert,Riley,Roseburg,OR,23,88836,2020",
+                        "9,Bob,Earhardt,Milton,NH,24,93333,2019",
+                        "10,Dan,Gabral,Easterly,WA,24,13333,2020"),
                 "Student");
     }
 
     private static Table createINSTRUCTOR() {
-        return Table.read().csv(
-            "ID,First,Last,Title,City,State,Age,USID,GradYear\n"
-                    + "1,Bob,Cabello,Prof,Burke,VA,20,11333,2019\n"
-                    + "2,Chris,Barney,TA,Canyonville,OR,20,22334,2019\n"
-                    + "3,Dan,Earhardt,Instructor,Denver,CO,19,33335,2020\n"
-                    + "4,Edward,Dirble,Prof,Easterly,WA,22,43339,2020\n"
-                    + "5,Farnsworth,Frank,Prof,Fredriksburg,VA,18,55338,2019\n"
-                    + "6,Gabral,George,TA,Garrisburg,MD,20,66337,2019\n"
-                    + "7,Robert,Marbury,TA,Msilton,NH,22,73330,2020\n"
-                    + "8,Michael,Riley,TA,Roseburg,OR,22,88336,2020\n"
-                    + "9,Bob,Riley,Prof,Milton,NH,19,99933,2020\n"
-                    + "10,Earhardt,Gabral,Prof,Easterly,WA,21,13333,2019\n",
-=======
-        return Table.read().csv(Joiner.on(System.lineSeparator()).join(
-                "ID,FirstName,LastName,City,State,Age,USID,GradYear",
-                "1,Bob,Barney,Burke,VA,17,11122,2019",
-                "2,Chris,Cabello,Canyonville,OR,17,22224,2019",
-                "3,Dan,Dirble,Denver,CO,17,33335,2020",
-                "4,Edward,Earhardt,Easterly,WA,18,44339,2021",
-                "5,Frank,Farnsworth,Fredriksburg,VA,18,55338,2019",
-                "6,George,Gabral,Garrisburg,MD,19,66337,2020",
-                "7,Michael,Marbury,Milton,NH,19,77330,2020",
-                "8,Robert,Riley,Roseburg,OR,19,88836,2020",
-                "9,Bob,Earhardt,Milton,NH,50,93333,2019",
-                "10,Dan,Gabral,Easterly,WA,20,13333,2020"),
-            "Student");
-    }
-
-    private static Table createINSTRUCTOR() {
-        return Table.read().csv(Joiner.on(System.lineSeparator()).join(
-                "ID,First,Last,Title,City,State,Age,USID,GradYear",
-                "1,Bob,Cabello,Prof,Burke,VA,20,11333,2019",
-                "2,Chris,Barney,TA,Canyonville,OR,20,22334,2019",
-                "3,Dan,Earhardt,Instructor,Denver,CO,22,33335,2020",
-                "4,Edward,Dirble,Prof,Easterly,WA,22,43339,2020",
-                "5,Farnsworth,Frank,Prof,Fredriksburg,VA,22,55338,2019",
-                "6,Gabral,George,TA,Garrisburg,MD,18,66337,2019",
-                "7,Robert,Marbury,TA,Msilton,NH,23,73330,2020",
-                "8,Michael,Riley,TA,Roseburg,OR,23,88336,2020",
-                "9,Bob,Riley,Prof,Milton,NH,50,99933,2020",
-                "10,Earhardt,Gabral,Prof,Easterly,WA,24,13333,2019"),
->>>>>>> 58a8c16b
+        return Table.read().csv(Joiner.on(System.lineSeparator()).join(
+            "ID,First,Last,Title,City,State,Age,USID,GradYear",
+                    "1,Bob,Cabello,Prof,Burke,VA,20,11333,2019",
+                    "2,Chris,Barney,TA,Canyonville,OR,20,22334,2019",
+                    "3,Dan,Earhardt,Instructor,Denver,CO,19,33335,2020",
+                    "4,Edward,Dirble,Prof,Easterly,WA,22,43339,2020",
+                    "5,Farnsworth,Frank,Prof,Fredriksburg,VA,18,55338,2019",
+                    "6,Gabral,George,TA,Garrisburg,MD,20,66337,2019",
+                    "7,Robert,Marbury,TA,Msilton,NH,22,73330,2020",
+                    "8,Michael,Riley,TA,Roseburg,OR,22,88336,2020",
+                    "9,Bob,Riley,Prof,Milton,NH,19,99933,2020",
+                    "10,Earhardt,Gabral,Prof,Easterly,WA,21,13333,2019"),
             "Instructor");
     }
 
     private static Table createDEPTHEAD() {
-<<<<<<< HEAD
-        return Table.read().csv(
-                "ID,First,Last,Dept,City,State,Age\n"
-                        + "1,John,Cabello,ComputerScience,Burke,VA,20\n"
-                        + "2,Samantha,Barney,Writing,Canyonville,OR,21\n"
-                        + "3,Mark,Earhardt,Mathematics,Denver,CO,22\n"
-                        + "4,Christie,Dirble,Architecture,Easterly,WA,23\n"
-                        + "5,Bhawesh,Frank,Psychology,Fredriksburg,VA,24\n"
-                        + "6,Robert,George,Sociology,Garrisburg,MD,25\n"
-                        + "7,George,Marbury,Physics,Msilton,NH,26\n"
-                        + "8,Zhongyu,Riley,Chemistry,Roseburg,OR,27\n"
-                        + "9,Laura,Riley,Economics,Milton,NH,28\n"
-                        + "10,Sally,Gabral,Marketing,Easterly,WA,29\n",
-=======
-        return Table.read().csv(Joiner.on(System.lineSeparator()).join(
-                    "ID,First,Last,Dept,City,State,Age",
-                    "1,John,Cabello,ComputerScience,Burke,VA,20",
-                    "2,Samantha,Barney,Writing,Canyonville,OR,18",
-                    "3,Mark,Earhardt,Mathematics,Denver,CO,35",
-                    "4,Christie,Dirble,Architecture,Easterly,WA,36",
-                    "5,Bhawesh,Frank,Psychology,Fredriksburg,VA,37",
-                    "6,Robert,George,Sociology,Garrisburg,MD,38",
-                    "7,George,Marbury,Physics,Msilton,NH,39",
-                    "8,Zhongyu,Riley,Chemistry,Roseburg,OR,40",
-                    "9,Laura,Riley,Economics,Milton,NH,50",
-                    "10,Sally,Gabral,Marketing,Easterly,WA,42"),
->>>>>>> 58a8c16b
+        return Table.read().csv(Joiner.on(System.lineSeparator()).join(
+                "ID,First,Last,Dept,City,State,Age",
+                        "1,John,Cabello,ComputerScience,Burke,VA,20",
+                        "2,Samantha,Barney,Writing,Canyonville,OR,21",
+                        "3,Mark,Earhardt,Mathematics,Denver,CO,22",
+                        "4,Christie,Dirble,Architecture,Easterly,WA,23",
+                        "5,Bhawesh,Frank,Psychology,Fredriksburg,VA,24",
+                        "6,Robert,George,Sociology,Garrisburg,MD,25",
+                        "7,George,Marbury,Physics,Msilton,NH,26",
+                        "8,Zhongyu,Riley,Chemistry,Roseburg,OR,27",
+                        "9,Laura,Riley,Economics,Milton,NH,28",
+                        "10,Sally,Gabral,Marketing,Easterly,WA,29"),
                 "DepartmentHead");
     }
 
     private static Table createCLASS() {
-<<<<<<< HEAD
-        return Table.read().csv(
-            "ID,ClassType,Name,Level,Description,StartDate,EndDate,Completed,Age\n"
-                    + "1001,Math,Calculus,101,Newton math,2018-09-20,2018-12-17,false,16\n"
-                    + "1002,Math,Calculus,102,Newton math,2019-01-06,2019-03-06,false,17\n"
-                    + "1003,Math,Calculus,103,Newton math,2019-03-10,2019-06-17,false,18\n"
-                    + "1004,Writing,Composition,101,Writing papers,2018-09-20,2018-12-17,false,19\n"
-                    + "1005,Writing,Composition,102,Writing papers,2019-01-06,2019-03-07,false,20\n"
-                    + "1006,Software,Programming,101,Programming basics,2018-09-22,2018-12-15,false,21\n"
-                    + "1007,Software,Programming,102,Programming basics,2019-01-05,2019-03-07,false,22\n"
-                    + "1008,Economics,Microeconomics,101,Basic micro economics,2018-09-20,2018-12-17,false,23\n"
-                    + "1009,Economics,Microeconomics,102,Basic micro economics,2018-01-05,2019-03-07,false,24\n"
-                    + "1010,Literature,Shakespeare,101,Understanding Shakespeare,2018-09-20,2018-12-17,false,25\n",
-=======
         return Table.read().csv(Joiner.on(System.lineSeparator()).join(
                 "ID,ClassType,Name,Level,Description,StartDate,EndDate,Completed,Age",
-                "1001,Math,Calculus,101,Newton math,2018-09-20,2018-12-17,false,20",
-                "1002,Math,Calculus,102,Newton math,2019-01-06,2019-03-06,false,18",
-                "1003,Math,Calculus,103,Newton math,2019-03-10,2019-06-17,false,18",
-                "1004,Writing,Composition,101,Writing papers,2018-09-20,2018-12-17,false,23",
-                "1005,Writing,Composition,102,Writing papers,2019-01-06,2019-03-07,false,24",
-                "1006,Software,Programming,101,Programming basics,2018-09-22,2018-12-15,false,25",
-                "1007,Software,Programming,102,Programming basics,2019-01-05,2019-03-07,false,26",
-                "1008,Economics,Microeconomics,101,Basic micro economics,2018-09-20,2018-12-17,false,27",
-                "1009,Economics,Microeconomics,102,Basic micro economics,2018-01-05,2019-03-07,false,28",
-                "1010,Literature,Shakespeare,101,Understanding Shakespeare,2018-09-20,2018-12-17,false,50"),
->>>>>>> 58a8c16b
+                        "1001,Math,Calculus,101,Newton math,2018-09-20,2018-12-17,false,16",
+                        "1002,Math,Calculus,102,Newton math,2019-01-06,2019-03-06,false,17",
+                        "1003,Math,Calculus,103,Newton math,2019-03-10,2019-06-17,false,18",
+                        "1004,Writing,Composition,101,Writing papers,2018-09-20,2018-12-17,false,19",
+                        "1005,Writing,Composition,102,Writing papers,2019-01-06,2019-03-07,false,20",
+                        "1006,Software,Programming,101,Programming basics,2018-09-22,2018-12-15,false,21",
+                        "1007,Software,Programming,102,Programming basics,2019-01-05,2019-03-07,false,22",
+                        "1008,Economics,Microeconomics,101,Basic micro economics,2018-09-20,2018-12-17,false,23",
+                        "1009,Economics,Microeconomics,102,Basic micro economics,2018-01-05,2019-03-07,false,24",
+                        "1010,Literature,Shakespeare,101,Understanding Shakespeare,2018-09-20,2018-12-17,false,25"),
             "Class");
     }
 
     private static Table createANIMALHOMES() {
-        return Table.read().csv(
-            "Animal,Name,Home,Age,MoveInDate\n"
-                    + "Pig,Bob,Sty,5,5/5/2018\n"
-                    + "Horse,James,Field,5,6/6/2018\n"
-                    + "Goat,Samantha,Tree,10,7/7/2018\n"
-                    + "Tigon,Rudhrani,Jungle,2,2/2/2018\n"
-                    + "Chicken,Chuck,Pen,2,1/1/2018\n"
-                    + "Squirrel,Sidney,Tree,10,3/3/2018\n"
-                    + "Fox,Frankie,Forest,10,9/19/2018\n"
-                    + "Rabbit,Taylor,Forest,10,4/4/2018\n",
+        return Table.read().csv(Joiner.on(System.lineSeparator()).join(
+            "Animal,Name,Home,Age,MoveInDate",
+                    "Pig,Bob,Sty,5,5/5/2018",
+                    "Horse,James,Field,5,6/6/2018",
+                    "Goat,Samantha,Tree,10,7/7/2018",
+                    "Tigon,Rudhrani,Jungle,2,2/2/2018",
+                    "Chicken,Chuck,Pen,2,1/1/2018",
+                    "Squirrel,Sidney,Tree,10,3/3/2018",
+                    "Fox,Frankie,Forest,10,9/19/2018",
+                    "Rabbit,Taylor,Forest,10,4/4/2018"),
             "Animal Homes");
     }
 
     private static Table createTREE() {
-        return Table.read().csv(
-                "Name,Home,Age\n"
-                        + "Cherry,Frontyard,2\n"
-                        + "Walnut,Field,3\n"
-                        + "Birch,Forest,4\n"
-                        + "Tallgreen,Jungle,5\n"
-                        + "Apple,Orchard,6\n"
-                        + "Orange,Orchard,9\n"
-                        + "Hemlock,Forest,10\n",
+        return Table.read().csv(Joiner.on(System.lineSeparator()).join(
+                "Name,Home,Age",
+                        "Cherry,Frontyard,2",
+                        "Walnut,Field,3",
+                        "Birch,Forest,4",
+                        "Tallgreen,Jungle,5",
+                        "Apple,Orchard,6",
+                        "Orange,Orchard,9",
+                        "Hemlock,Forest,10"),
                 "Tree");
     }
 
     private static Table createFLOWER() {
-        return Table.read().csv(
-                "Name,Home,Age,Color\n"
-                        + "Lily,Backyard,2,White\n"
-                        + "VenusFlyTrap,Swamp,2,White\n"
-                        + "Rose,Frontyard,4,Red\n"
-                        + "Pansie,Meadow,5,Blue\n"
-                        + "Daisy,Meadow,6,Yellow\n"
-                        + "Dandelion,Field,7,Yellow\n"
-                        + "Violet,Forest,10,Blue\n",
+        return Table.read().csv(Joiner.on(System.lineSeparator()).join(
+                "Name,Home,Age,Color",
+                        "Lily,Backyard,2,White",
+                        "VenusFlyTrap,Swamp,2,White",
+                        "Rose,Frontyard,4,Red",
+                        "Pansie,Meadow,5,Blue",
+                        "Daisy,Meadow,6,Yellow",
+                        "Dandelion,Field,7,Yellow",
+                        "Violet,Forest,10,Blue"),
                 "Flower");
     }
 
     private static Table createDOUBLEINDEXEDPEOPLENicknameDwellingYearsMoveInDate() {
-        return Table.read().csv(
-                "ID,Nickname,Dwelling,Years,MoveInDate\n"
-                        + "1.0,Bob,Jungle,5,2/2/2018\n"
-                        + "2.0,James,Field,5,6/6/2018\n"
-                        + "3.0,David,Jungle,5,6/6/2018\n"
-                        + "4.0,Marty,Forest,10,2/2/2018\n"
-                        + "5.0,Tarzan,Jungle,10,7/7/2018\n"
-                        + "6.0,Samantha,Tree,10,5/5/2018\n",
+        return Table.read().csv(Joiner.on(System.lineSeparator()).join(
+                "ID,Nickname,Dwelling,Years,MoveInDate",
+                        "1.0,Bob,Jungle,5,2/2/2018",
+                        "2.0,James,Field,5,6/6/2018",
+                        "3.0,David,Jungle,5,6/6/2018",
+                        "4.0,Marty,Forest,10,2/2/2018",
+                        "5.0,Tarzan,Jungle,10,7/7/2018",
+                        "6.0,Samantha,Tree,10,5/5/2018"),
                 "People - Nickname Dwelling Years MoveInDate");
     }
 
     private static Table createDOUBLEINDEXEDPEOPLENameDwellingYearsMoveInDate() {
-        return Table.read().csv(
-                "ID,Name,Dwelling,Years,MoveInDate\n"
-                        + "1.0,Bob,Jungle,5,2/2/2018\n"
-                        + "2.0,James,Field,5,6/6/2018\n"
-                        + "3.0,David,Jungle,5,6/6/2018\n"
-                        + "4.0,Marty,Jungle,10,2/2/2018\n"
-                        + "5.0,Tarzan,Jungle,10,7/7/2018\n"
-                        + "6.0,Samantha,Tree,10,5/5/2018\n",
+        return Table.read().csv(Joiner.on(System.lineSeparator()).join(
+                "ID,Name,Dwelling,Years,MoveInDate",
+                        "1.0,Bob,Jungle,5,2/2/2018",
+                        "2.0,James,Field,5,6/6/2018",
+                        "3.0,David,Jungle,5,6/6/2018",
+                        "4.0,Marty,Jungle,10,2/2/2018",
+                        "5.0,Tarzan,Jungle,10,7/7/2018",
+                        "6.0,Samantha,Tree,10,5/5/2018"),
                 "People - Name Dwelling Years MoveInDate");
     }
 
     private static Table createDOUBLEINDEXEDPEOPLENameHomeAgeMoveInDate() {
-        return Table.read().csv(
-            "ID,Name,HOME,Age,MoveInDate\n"
-                    + "1.0,Bob,Jungle,5,2/2/2018\n"
-                    + "2.0,James,Field,5,6/6/2018\n"
-                    + "3.0,David,Jungle,5,6/6/2018\n"
-                    + "4.0,Marty,Jungle,10,2/2/2018\n"
-                    + "5.0,Tarzan,Jungle,10,7/7/2018\n"
-                    + "6.0,Samantha,Forest,10,5/5/2018\n",
+        return Table.read().csv(Joiner.on(System.lineSeparator()).join(
+            "ID,Name,HOME,Age,MoveInDate",
+                    "1.0,Bob,Jungle,5,2/2/2018",
+                    "2.0,James,Field,5,6/6/2018",
+                    "3.0,David,Jungle,5,6/6/2018",
+                    "4.0,Marty,Jungle,10,2/2/2018",
+                    "5.0,Tarzan,Jungle,10,7/7/2018",
+                    "6.0,Samantha,Forest,10,5/5/2018"),
             "People - Name Home Age MoveInDate");
     }
 
     private static Table createFOOTBALLSCHEDULE() {
-        return Table.read().csv(
-                "TeamName,PlayDate,PlayTime,Location,HomeGame\n"
-                        + "Lancers,2018-09-10,15:30,Springfield,true\n"
-                        + "Tigers,2018-09-12,15:00,Detroit,false\n"
-                        + "Patriots,2018-09-14,14:30,Boston,true\n"
-                        + "Ravens,2018-09-10,12:30,Baltimore,true\n",
+        return Table.read().csv(Joiner.on(System.lineSeparator()).join(
+                "TeamName,PlayDate,PlayTime,Location,HomeGame",
+                        "Lancers,2018-09-10,15:30,Springfield,true",
+                        "Tigers,2018-09-12,15:00,Detroit,false",
+                        "Patriots,2018-09-14,14:30,Boston,true",
+                        "Ravens,2018-09-10,12:30,Baltimore,true"),
                 "FootballSchedule");
     }
 
     private static Table createSOCCERSCHEDULE() {
-        return Table.read().csv(
-                "Mascot,PlayDate,PlayTime,Place\n"
-                        + "Steelers,2018-09-10,15:30,Pittsburgh\n"
-                        + "Dolphins,2018-09-12,15:00,Miami\n"
-                        + "Patriots,2018-09-13,14:30,Boston\n"
-                        + "Yankees,2018-09-10,12:00,NewYorkCity\n",
+        return Table.read().csv(Joiner.on(System.lineSeparator()).join(
+                "Mascot,PlayDate,PlayTime,Place",
+                        "Steelers,2018-09-10,15:30,Pittsburgh",
+                        "Dolphins,2018-09-12,15:00,Miami",
+                        "Patriots,2018-09-13,14:30,Boston",
+                        "Yankees,2018-09-10,12:00,NewYorkCity"),
                 "SoccerSchedule");
     }
 
     private static Table createFOOTBALLSCHEDULEDateTime() {
-        return Table.read().csv(
-                "TeamName,PlayDateTime,Location,HomeGame,SeasonRevenue,AllTimeRevenue\n"
-                        + "Lancers,2018-09-10T15:30,Springfield,true,2000000000,8500000000000\n"
-                        + "Tigers,2018-09-12T15:00,Detroit,false,1500000000,9000000000000\n"
-                        + "Patriots,2018-09-14T14:30,Boston,true,1400000000,8200000000000\n"
-                        + "Ravens,2018-09-10T12:30,Baltimore,true,2000000000,7000000000000\n",
+        return Table.read().csv(Joiner.on(System.lineSeparator()).join(
+                "TeamName,PlayDateTime,Location,HomeGame,SeasonRevenue,AllTimeRevenue",
+                        "Lancers,2018-09-10T15:30,Springfield,true,2000000000,8500000000000",
+                        "Tigers,2018-09-12T15:00,Detroit,false,1500000000,9000000000000",
+                        "Patriots,2018-09-14T14:30,Boston,true,1400000000,8200000000000",
+                        "Ravens,2018-09-10T12:30,Baltimore,true,2000000000,7000000000000"),
                 "FootballSchedule2");
     }
 
     private static Table createBASEBALLSCHEDULEDateTime() {
-        return Table.read().csv(
-                "TeamName,PlayDateTime,Location,HomeGame,SeasonRevenue,AllTimeRevenue\n"
-                        + "RedSox,2018-09-10T15:30,Springfield,false,2000000000,7000000000000\n"
-                        + "Marlins,2018-09-12T15:00,Detroit,true,1500000000,8500000000000\n"
-                        + "Mariners,2018-09-14T14:30,Boston,true,1400000000,9000000000000\n"
-                        + "Ravens,2018-09-10T12:30,Baltimore,false,2000000000,7000000000000\n",
+        return Table.read().csv(Joiner.on(System.lineSeparator()).join(
+                "TeamName,PlayDateTime,Location,HomeGame,SeasonRevenue,AllTimeRevenue",
+                        "RedSox,2018-09-10T15:30,Springfield,false,2000000000,7000000000000",
+                        "Marlins,2018-09-12T15:00,Detroit,true,1500000000,8500000000000",
+                        "Mariners,2018-09-14T14:30,Boston,true,1400000000,9000000000000",
+                        "Ravens,2018-09-10T12:30,Baltimore,false,2000000000,7000000000000"),
                 "FootballSchedule2");
     }
 
     private static Table createSOCCERSCHEDULEDateTime() {
-        return Table.read().csv(
-                "Mascot,PlayDateTime,Place,SeasonRevenue,AllTimeRevenue\n"
-                        + "Steelers,2018-09-10T15:30,Pittsburgh,2000000000,7500000000000\n"
-                        + "Dolphins,2018-09-12T15:00,Miami,1500000000,8200000000000\n"
-                        + "Patriots,2018-09-13T14:30,Boston,1500000000,9000000000000\n"
-                        + "Yankees,2018-09-10T12:00,NewYorkCity,1300000000,7000000000000\n",
+        return Table.read().csv(Joiner.on(System.lineSeparator()).join(
+                "Mascot,PlayDateTime,Place,SeasonRevenue,AllTimeRevenue",
+                        "Steelers,2018-09-10T15:30,Pittsburgh,2000000000,7500000000000",
+                        "Dolphins,2018-09-12T15:00,Miami,1500000000,8200000000000",
+                        "Patriots,2018-09-13T14:30,Boston,1500000000,9000000000000",
+                        "Yankees,2018-09-10T12:00,NewYorkCity,1300000000,7000000000000"),
                 "SoccerSchedule2");
     }
 
