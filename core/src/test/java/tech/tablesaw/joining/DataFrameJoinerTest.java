--- conflicted
+++ resolved
@@ -159,20 +159,6 @@
 
     private static Table createSTUDENT() {
         return Table.read().csv(
-<<<<<<< HEAD
-            "ID,FirstName,LastName,City,State,Age,USID,GradYear\n"
-                    + "1,Bob,Barney,Burke,VA,17,11122,2019\n"
-                    + "2,Chris,Cabello,Canyonville,OR,17,22224,2019\n"
-                    + "3,Dan,Dirble,Denver,CO,17,33335,2020\n"
-                    + "4,Edward,Earhardt,Easterly,WA,18,44339,2021\n"
-                    + "5,Frank,Farnsworth,Fredriksburg,VA,18,55338,2019\n"
-                    + "6,George,Gabral,Garrisburg,MD,19,66337,2020\n"
-                    + "7,Michael,Marbury,Milton,NH,19,77330,2020\n"
-                    + "8,Robert,Riley,Roseburg,OR,19,88836,2020\n"
-                    + "9,Bob,Earhardt,Milton,NH,50,93333,2019\n"
-                    + "10,Dan,Gabral,Easterly,WA,20,13333,2020\n",
-            "Student");
-=======
                 "ID,FirstName,LastName,City,State,Age,USID,GradYear\n"
                         + "1,Bob,Barney,Burke,VA,20,11122,2019\n"
                         + "2,Chris,Cabello,Canyonville,OR,20,22224,2019\n"
@@ -185,7 +171,6 @@
                         + "9,Bob,Earhardt,Milton,NH,24,93333,2019\n"
                         + "10,Dan,Gabral,Easterly,WA,24,13333,2020\n",
                 "Student");
->>>>>>> beaaae9b
     }
 
     private static Table createINSTRUCTOR() {
@@ -193,14 +178,14 @@
             "ID,First,Last,Title,City,State,Age,USID,GradYear\n"
                     + "1,Bob,Cabello,Prof,Burke,VA,20,11333,2019\n"
                     + "2,Chris,Barney,TA,Canyonville,OR,20,22334,2019\n"
-                    + "3,Dan,Earhardt,Instructor,Denver,CO,22,33335,2020\n"
+                    + "3,Dan,Earhardt,Instructor,Denver,CO,19,33335,2020\n"
                     + "4,Edward,Dirble,Prof,Easterly,WA,22,43339,2020\n"
-                    + "5,Farnsworth,Frank,Prof,Fredriksburg,VA,22,55338,2019\n"
-                    + "6,Gabral,George,TA,Garrisburg,MD,18,66337,2019\n"
-                    + "7,Robert,Marbury,TA,Msilton,NH,23,73330,2020\n"
-                    + "8,Michael,Riley,TA,Roseburg,OR,23,88336,2020\n"
-                    + "9,Bob,Riley,Prof,Milton,NH,50,99933,2020\n"
-                    + "10,Earhardt,Gabral,Prof,Easterly,WA,24,13333,2019\n",
+                    + "5,Farnsworth,Frank,Prof,Fredriksburg,VA,18,55338,2019\n"
+                    + "6,Gabral,George,TA,Garrisburg,MD,20,66337,2019\n"
+                    + "7,Robert,Marbury,TA,Msilton,NH,22,73330,2020\n"
+                    + "8,Michael,Riley,TA,Roseburg,OR,22,88336,2020\n"
+                    + "9,Bob,Riley,Prof,Milton,NH,19,99933,2020\n"
+                    + "10,Earhardt,Gabral,Prof,Easterly,WA,21,13333,2019\n",
             "Instructor");
     }
 
@@ -208,17 +193,6 @@
         return Table.read().csv(
                 "ID,First,Last,Dept,City,State,Age\n"
                         + "1,John,Cabello,ComputerScience,Burke,VA,20\n"
-<<<<<<< HEAD
-                        + "2,Samantha,Barney,Writing,Canyonville,OR,18\n"
-                        + "3,Mark,Earhardt,Mathematics,Denver,CO,35\n"
-                        + "4,Christie,Dirble,Architecture,Easterly,WA,36\n"
-                        + "5,Bhawesh,Frank,Psychology,Fredriksburg,VA,37\n"
-                        + "6,Robert,George,Sociology,Garrisburg,MD,38\n"
-                        + "7,George,Marbury,Physics,Msilton,NH,39\n"
-                        + "8,Zhongyu,Riley,Chemistry,Roseburg,OR,40\n"
-                        + "9,Laura,Riley,Economics,Milton,NH,50\n"
-                        + "10,Sally,Gabral,Marketing,Easterly,WA,42\n",
-=======
                         + "2,Samantha,Barney,Writing,Canyonville,OR,21\n"
                         + "3,Mark,Earhardt,Mathematics,Denver,CO,22\n"
                         + "4,Christie,Dirble,Architecture,Easterly,WA,23\n"
@@ -228,28 +202,25 @@
                         + "8,Zhongyu,Riley,Chemistry,Roseburg,OR,27\n"
                         + "9,Laura,Riley,Economics,Milton,NH,28\n"
                         + "10,Sally,Gabral,Marketing,Easterly,WA,29\n",
->>>>>>> beaaae9b
                 "DepartmentHead");
     }
 
     private static Table createCLASS() {
         return Table.read().csv(
             "ID,ClassType,Name,Level,Description,StartDate,EndDate,Completed,Age\n"
-                    + "1001,Math,Calculus,101,Newton math,2018-09-20,2018-12-17,false,20\n"
-                    + "1002,Math,Calculus,102,Newton math,2019-01-06,2019-03-06,false,18\n"
+                    + "1001,Math,Calculus,101,Newton math,2018-09-20,2018-12-17,false,16\n"
+                    + "1002,Math,Calculus,102,Newton math,2019-01-06,2019-03-06,false,17\n"
                     + "1003,Math,Calculus,103,Newton math,2019-03-10,2019-06-17,false,18\n"
-                    + "1004,Writing,Composition,101,Writing papers,2018-09-20,2018-12-17,false,23\n"
-                    + "1005,Writing,Composition,102,Writing papers,2019-01-06,2019-03-07,false,24\n"
-                    + "1006,Software,Programming,101,Programming basics,2018-09-22,2018-12-15,false,25\n"
-                    + "1007,Software,Programming,102,Programming basics,2019-01-05,2019-03-07,false,26\n"
-                    + "1008,Economics,Microeconomics,101,Basic micro economics,2018-09-20,2018-12-17,false,27\n"
-                    + "1009,Economics,Microeconomics,102,Basic micro economics,2018-01-05,2019-03-07,false,28\n"
-                    + "1010,Literature,Shakespeare,101,Understanding Shakespeare,2018-09-20,2018-12-17,false,50\n",
+                    + "1004,Writing,Composition,101,Writing papers,2018-09-20,2018-12-17,false,19\n"
+                    + "1005,Writing,Composition,102,Writing papers,2019-01-06,2019-03-07,false,20\n"
+                    + "1006,Software,Programming,101,Programming basics,2018-09-22,2018-12-15,false,21\n"
+                    + "1007,Software,Programming,102,Programming basics,2019-01-05,2019-03-07,false,22\n"
+                    + "1008,Economics,Microeconomics,101,Basic micro economics,2018-09-20,2018-12-17,false,23\n"
+                    + "1009,Economics,Microeconomics,102,Basic micro economics,2018-01-05,2019-03-07,false,24\n"
+                    + "1010,Literature,Shakespeare,101,Understanding Shakespeare,2018-09-20,2018-12-17,false,25\n",
             "Class");
     }
 
-<<<<<<< HEAD
-=======
     private static Table createANIMALHOMES() {
         return Table.read().csv(
             "Animal,Name,Home,Age,MoveInDate\n"
@@ -398,7 +369,6 @@
         assertEquals(3, joined.column("ID").size());
     }
 
->>>>>>> beaaae9b
     @Test
     public void innerJoinWithDoubles() {
         Table joined = DOUBLE_INDEXED_PEOPLE.join("ID").inner(DOUBLE_INDEXED_DOGS, "ID");
@@ -564,36 +534,6 @@
         assertEquals(2, joined.column("Feed").countMissing());
     }
 
-<<<<<<< HEAD
-    @Test
-    public void innerJoinStudentInstructorOnAge() {
-        Table STUDENT = createSTUDENT();
-        Table INSTRUCTOR = createINSTRUCTOR();
-        Table joined = STUDENT.join("Age").inner(true, INSTRUCTOR);
-        assert(joined.columnNames().containsAll(Arrays.asList(new String[] {
-                "T2.ID", "T2.City", "T2.State", "T2.USID", "T2.GradYear"})));
-        assertEquals(16, joined.columnCount());
-        assertEquals(5, joined.rowCount());
-    }    
-
-    @Test
-    public void innerJoinInstructorStudentOnAge() {
-        Table STUDENT = createSTUDENT();
-        Table INSTRUCTOR = createINSTRUCTOR();
-        Table joined = INSTRUCTOR.join("Age").inner(true, STUDENT);
-        assert(joined.columnNames().containsAll(Arrays.asList(new String[] {
-                "T2.ID", "T2.City", "T2.State", "T2.USID", "T2.GradYear"})));
-        assertEquals(16, joined.columnCount());
-        assertEquals(5, joined.rowCount());
-    }    
-
-    @Test
-    public void innerJoinStudentInstructorClassOnAge() {
-        Table STUDENT = createSTUDENT();
-        Table INSTRUCTOR = createINSTRUCTOR();
-        Table CLASS = createCLASS();
-        Table joined = STUDENT.join("Age").inner(true, INSTRUCTOR,CLASS);
-=======
     @Test
     public void fullOuterJoinNew() {
         Table joined = ANIMAL_FEED.join("Animal").fullOuter(true, ANIMAL_NAMES);
@@ -635,40 +575,24 @@
         Table table2 = createINSTRUCTOR();
         Table table3 = createCLASS();
         Table joined = table1.join("Age").inner(true, table2,table3);
->>>>>>> beaaae9b
         assert(joined.columnNames().containsAll(Arrays.asList(new String[] {
                 "T2.ID", "T2.City", "T2.State", "T2.USID", "T2.GradYear",
         "T3.ID"})));
         assertEquals(24, joined.columnCount());
-<<<<<<< HEAD
-        assertEquals(7, joined.rowCount());
-=======
         assertEquals(14, joined.rowCount());
->>>>>>> beaaae9b
     }
 
     @Test
     public void innerJoinStudentInstructorClassDeptHeadOnAge() {
-<<<<<<< HEAD
-        Table STUDENT = createSTUDENT();
-        Table INSTRUCTOR = createINSTRUCTOR();
-        Table CLASS = createCLASS();
-        Table DEPTHEAD = createDEPTHEAD();
-        Table joined = STUDENT.join("Age").inner(true, INSTRUCTOR,CLASS,DEPTHEAD);
-=======
         Table table1 = createSTUDENT();
         Table table2 = createINSTRUCTOR();
         Table table3 = createCLASS();
         Table table4 = createDEPTHEAD();
         Table joined = table1.join("Age").inner(true, table2,table3,table4);
->>>>>>> beaaae9b
         assert(joined.columnNames().containsAll(Arrays.asList(new String[] {
                 "T2.ID", "T2.City", "T2.State", "T2.USID", "T2.GradYear",
                 "T3.ID", "T4.ID", "T4.First", "T4.Last", "T4.City", "T4.State"})));
         assertEquals(30, joined.columnCount());
-<<<<<<< HEAD
-        assertEquals(7, joined.rowCount());
-=======
         assertEquals(14, joined.rowCount());
     }
 
@@ -1179,7 +1103,5 @@
         } catch (IllegalArgumentException e) {
             assertTrue(e.getMessage().contains("Joining is supported on numeric, string, and date-like columns."));
         }
->>>>>>> beaaae9b
-    }
-
+    }
 }