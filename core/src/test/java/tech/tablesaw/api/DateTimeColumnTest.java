/*
 * Licensed under the Apache License, Version 2.0 (the "License");
 * you may not use this file except in compliance with the License.
 * You may obtain a copy of the License at
 *
 *     http://www.apache.org/licenses/LICENSE-2.0
 *
 * Unless required by applicable law or agreed to in writing, software
 * distributed under the License is distributed on an "AS IS" BASIS,
 * WITHOUT WARRANTIES OR CONDITIONS OF ANY KIND, either express or implied.
 * See the License for the specific language governing permissions and
 * limitations under the License.
 */

package tech.tablesaw.api;

import static org.junit.jupiter.api.Assertions.assertEquals;
import static org.junit.jupiter.api.Assertions.assertNull;

import java.time.LocalDateTime;
import java.time.ZoneOffset;
import java.time.format.DateTimeFormatter;

import org.junit.jupiter.api.BeforeEach;
import org.junit.jupiter.api.Test;

import tech.tablesaw.columns.strings.StringColumnType;

public class DateTimeColumnTest {

  private DateTimeColumn column1;

  @BeforeEach
  public void setUp() {
    Table table = Table.create("Test");
    column1 = DateTimeColumn.create("Game date");
    table.addColumns(column1);
  }

  @Test
  public void testAppendCell() {
    column1.appendCell("1923-10-20T10:15:30");
    column1.appendCell("1924-12-10T10:15:30");
    column1.appendCell("2015-12-05T10:15:30");
    column1.appendCell("2015-12-20T10:15:30");
    assertEquals(4, column1.size());
    LocalDateTime date = LocalDateTime.now();
    column1.append(date);
    assertEquals(5, column1.size());
  }

  @Test
  public void testAppendCell2() {
    column1.appendCell("10/12/2016 12:18:03 AM");
    column1.appendCell("10/2/2016 8:18:03 AM");
    column1.appendCell("10/12/2016 12:18:03 AM");
    assertEquals(3, column1.size());
  }

  @Test
  public void testConvertMillisSinceEpoch() {
    long millis = 1503952123189L;
    LongColumn dc = LongColumn.create("test");
    dc.append(millis);
    DateTimeColumn column2 = dc.asDateTimes(ZoneOffset.UTC);

    assertEquals(1, column2.size());
    assertEquals(2017, column2.get(0).getYear());
    assertEquals(8, column2.get(0).getMonthValue());
    assertEquals(28, column2.get(0).getDayOfMonth());
    assertEquals(20, column2.get(0).getHour());

    long[] millisArr = column2.asEpochMillisArray();
    assertEquals(1, millisArr.length);
    assertEquals(millis, millisArr[0]);
  }

  @Test
  public void testAfter() {
    Table t = Table.create("test");
    t.addColumns(column1);
    column1.appendCell("2015-12-03T10:15:30");
    column1.appendCell("2015-01-03T10:15:30");
    Table result =
        t.where(t.dateTimeColumn("Game date").isAfter(LocalDateTime.of(2015, 2, 2, 0, 0)));
    assertEquals(result.rowCount(), 1);
  }

  @Test
  public void testNull() {
    DateTimeColumn col = DateTimeColumn.create("Game date");
    col.appendCell(null);
    assertNull(col.get(0));
  }

  @Test
  public void testCountUnique() {
    column1.append(LocalDateTime.of(2000, 1, 1, 0, 0));
    column1.append(LocalDateTime.of(2000, 1, 1, 0, 0));
    column1.append(LocalDateTime.of(2000, 2, 1, 0, 0));
    column1.appendMissing();

    assertEquals(3, column1.countUnique());
  }
  
  @Test
<<<<<<< HEAD
  public void testAsStringColumn() {
    column1.appendCell("1923-10-20T10:15:30");
    column1.appendMissing();
    StringColumn sc = column1.asStringColumn();
    assertEquals("Game date strings", sc.name());
    assertEquals(2, sc.size());
    assertEquals("1923-10-20T10:15:30.000", sc.get(0));
    assertEquals(StringColumnType.missingValueIndicator(), sc.get(1));
=======
  public void testFormatter() {
	  column1.setPrintFormatter(DateTimeFormatter.ISO_LOCAL_DATE_TIME, "NaT");
	  column1.append(LocalDateTime.of(2000, 1, 1, 0, 0));
	  column1.appendMissing();
	  assertEquals("2000-01-01T00:00:00", column1.getString(0));
	  assertEquals("NaT", column1.getString(1));
>>>>>>> ca635d8b
  }
}<|MERGE_RESOLUTION|>--- conflicted
+++ resolved
@@ -104,7 +104,15 @@
   }
   
   @Test
-<<<<<<< HEAD
+  public void testFormatter() {
+	  column1.setPrintFormatter(DateTimeFormatter.ISO_LOCAL_DATE_TIME, "NaT");
+	  column1.append(LocalDateTime.of(2000, 1, 1, 0, 0));
+	  column1.appendMissing();
+	  assertEquals("2000-01-01T00:00:00", column1.getString(0));
+	  assertEquals("NaT", column1.getString(1));
+  }
+
+  @Test
   public void testAsStringColumn() {
     column1.appendCell("1923-10-20T10:15:30");
     column1.appendMissing();
@@ -113,13 +121,5 @@
     assertEquals(2, sc.size());
     assertEquals("1923-10-20T10:15:30.000", sc.get(0));
     assertEquals(StringColumnType.missingValueIndicator(), sc.get(1));
-=======
-  public void testFormatter() {
-	  column1.setPrintFormatter(DateTimeFormatter.ISO_LOCAL_DATE_TIME, "NaT");
-	  column1.append(LocalDateTime.of(2000, 1, 1, 0, 0));
-	  column1.appendMissing();
-	  assertEquals("2000-01-01T00:00:00", column1.getString(0));
-	  assertEquals("NaT", column1.getString(1));
->>>>>>> ca635d8b
   }
 }