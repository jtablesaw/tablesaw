--- conflicted
+++ resolved
@@ -850,7 +850,6 @@
   }
 
   @Test
-<<<<<<< HEAD
   public void testReadCsvWithPercentage1() throws IOException {
     Table table = Table.read().csv(CsvReadOptions.builder("../data/currency_percent.csv"));
     assertEquals(DoubleColumnType.instance(), table.columnTypes()[1]);
@@ -868,7 +867,8 @@
     assertEquals("1.32%", column.getString(0));
     assertEquals("32.77%", column.getString(1));
     assertEquals("100.00%", column.getString(2));
-=======
+
+  @Test
   public void testSkipRowsWithInvalidColumnCount() throws IOException {
     Table table =
         Table.read()
@@ -996,6 +996,6 @@
     ColumnType[] columnTypes = new CsvReader().read(options).columnTypes();
 
     assertArrayEquals(new ColumnType[] {SHORT, STRING}, columnTypes);
->>>>>>> 16147ed1
+
   }
 }