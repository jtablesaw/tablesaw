--- conflicted
+++ resolved
@@ -2,13 +2,9 @@
 
 import com.github.lwhite1.tablesaw.api.ColumnType;
 import com.github.lwhite1.tablesaw.api.Table;
-<<<<<<< HEAD
-=======
-import com.github.lwhite1.tablesaw.io.csv.CsvReader;
->>>>>>> d8953e8f
+import com.github.lwhite1.tablesaw.io.CsvReader;
 
-import java.nio.file.Path;
-import java.nio.file.Paths;
+import java.io.IOException;
 
 import static com.github.lwhite1.tablesaw.api.ColumnType.CATEGORY;
 import static com.github.lwhite1.tablesaw.api.ColumnType.FLOAT;
@@ -21,7 +17,6 @@
  * It purpose is to make easy for tests or example code get data to work with.
  */
 public enum TestData {
-
     SIMPLE_DATA_WITH_CANONICAL_DATE_FORMAT(new String[]{"Name", "IQ", "City", "DOB"},
             new ColumnType[]{CATEGORY, INTEGER, CATEGORY, LOCAL_DATE},
             "data/simple-data-with-canonical-date-format.csv"),
@@ -56,6 +51,9 @@
                     INTEGER, INTEGER, INTEGER, INTEGER, FLOAT, FLOAT, FLOAT, FLOAT, FLOAT, FLOAT, FLOAT, FLOAT, FLOAT,
                     FLOAT, FLOAT, CATEGORY, CATEGORY, CATEGORY, CATEGORY}, "data/1950-2014_torn.csv");
 
+
+
+
     private Table table;
     private ColumnType[] columnTypes;
     private Path source;
@@ -83,6 +81,7 @@
     }
 
     /**
+     *
      * @return the column types for the data set.
      */
     public ColumnType[] getColumnTypes() {
