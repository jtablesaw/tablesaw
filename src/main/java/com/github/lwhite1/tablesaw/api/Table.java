package com.github.lwhite1.tablesaw.api;

<<<<<<< HEAD
import com.github.lwhite1.tablesaw.aggregator.NumericReduceFunction;
import com.github.lwhite1.tablesaw.columns.CategoryColumn;
import com.github.lwhite1.tablesaw.columns.Column;
import com.github.lwhite1.tablesaw.columns.IntColumn;
import com.github.lwhite1.tablesaw.filter.Filter;
import com.github.lwhite1.tablesaw.io.CsvReader;
import com.github.lwhite1.tablesaw.io.CsvWriter;
=======
import com.github.lwhite1.tablesaw.columns.Column;
import com.github.lwhite1.tablesaw.filtering.Filter;
import com.github.lwhite1.tablesaw.io.csv.CsvReader;
import com.github.lwhite1.tablesaw.io.csv.CsvWriter;
import com.github.lwhite1.tablesaw.io.html.HtmlTableWriter;
import com.github.lwhite1.tablesaw.io.jdbc.SqlResultSetReader;
import com.github.lwhite1.tablesaw.reducing.NumericReduceFunction;
>>>>>>> d8953e8f
import com.github.lwhite1.tablesaw.sorting.Sort;
import com.github.lwhite1.tablesaw.store.StorageManager;
import com.github.lwhite1.tablesaw.store.TableMetadata;
import com.github.lwhite1.tablesaw.table.Projection;
import com.github.lwhite1.tablesaw.table.Relation;
import com.github.lwhite1.tablesaw.table.Rows;
import com.github.lwhite1.tablesaw.table.SubTable;
<<<<<<< HEAD
import com.github.lwhite1.tablesaw.table.TableGroup;
=======
import com.github.lwhite1.tablesaw.table.TemporaryView;
import com.github.lwhite1.tablesaw.table.ViewGroup;
>>>>>>> d8953e8f
import com.github.lwhite1.tablesaw.util.IntComparatorChain;
import com.github.lwhite1.tablesaw.util.ReversingIntComparator;
import com.github.lwhite1.tablesaw.util.Selection;
import com.google.common.annotations.VisibleForTesting;
import com.google.common.base.Preconditions;
import it.unimi.dsi.fastutil.ints.IntArrayList;
import it.unimi.dsi.fastutil.ints.IntArrays;
import it.unimi.dsi.fastutil.ints.IntComparator;
import it.unimi.dsi.fastutil.ints.IntIterable;
import it.unimi.dsi.fastutil.ints.IntIterator;

import java.io.IOException;
<<<<<<< HEAD
import java.util.ArrayList;
import java.util.Iterator;
import java.util.List;
import java.util.Map;
=======
import java.io.InputStream;
import java.sql.ResultSet;
import java.sql.SQLException;
import java.util.ArrayList;
import java.util.Arrays;
import java.util.Iterator;
import java.util.List;
import java.util.Map;
import java.util.stream.Collectors;
>>>>>>> d8953e8f

import static com.github.lwhite1.tablesaw.sorting.Sort.Order;

/**
 * A table of data, consisting of some number of columns, each of which has the same number of rows.
 * All the data in a column has the same type: integer, float, category, etc., but a table may contain an arbitrary
 * number of columns of any type.
 * <p>
 * Tables are the main data-type and primary focus of Tablesaw.
 */
public class Table implements Relation, IntIterable {

<<<<<<< HEAD
    /**
     * The name of the table
     */
    private String name;

    /**
     * The columns that hold the data in this table
     */
    private final List<Column> columnList = new ArrayList<>();

    /**
     * Returns a new table initialized with the given name
     */
    public Table(String name) {
        this.name = name;
    }

    /**
     * Returns a new table initialized with data from the given TableMetadata object
     * <p/>
     * The metadata is used by the storage module to save tables and read their data from disk
     */
    public Table(TableMetadata metadata) {
        this.name = metadata.getName();
    }

    /**
     * Returns a new Table initialized with the given names and columns
     *
     * @param name    The name of the table
     * @param columns One or more columns, all of which must have either the same length or size 0
     */
    public Table(String name, Column... columns) {
        this(name);
        for (Column column : columns) {
            this.addColumn(column);
        }
    }

    /**
     * Adds the given column to this table
     */
    @Override
    public void addColumn(Column column) {
        columnList.add(column);
    }

    /**
     * Adds the given column to this table at the given position in the column list
     *
     * @param index  Zero-based index into the column list
     * @param column Column to be added
     */
    public void addColumn(int index, Column column) {
        columnList.add(index, column);
    }

    /**
     * Sets the name of the table
     */
    @Override
    public void setName(String name) {
        this.name = name;
    }

    /**
     * Returns the column at the given index in the column list
     *
     * @param columnIndex an integer >= 0 and < number of columns in the relation
     */
    @Override
    public Column column(int columnIndex) {
        return columnList.get(columnIndex);
    }

    /**
     * Returns the number of columns in the table
     */
    @Override
    public int columnCount() {
        return columnList.size();
    }

    /**
     * Returns the number of rows in the table
     */
    @Override
    public int rowCount() {
        int result = 0;
        if (!columnList.isEmpty()) {
            // all the columns have the same number of elements, so we can check any of them
            result = columnList.get(0).size();
        }
        return result;
    }

    /**
     * Returns the list of columns
     */
    @Override
    public List<Column> columns() {
        return columnList;
    }


    /**
     * Returns only the columns whose names are given in the input array
     */
    public List<Column> columns(String[] columnNames) {
        List<Column> columns = new ArrayList<>();
        for (String columnName : columnNames) {
            columns.add(column(columnName));
        }
        return columns;
    }

    /**
     * Returns the index of the column with the given name
     *
     * @throws IllegalArgumentException if the input string is not the name of any column in the table
     */
    public int columnIndex(String columnName) {
        int columnIndex = -1;
        for (int i = 0; i < columnList.size(); i++) {
            if (columnList.get(i).name().equalsIgnoreCase(columnName)) {
                columnIndex = i;
                break;
            }
        }
        if (columnIndex == -1) {
            throw new IllegalArgumentException(String.format("Column %s is not present in table %s", columnName, name));
        }
        return columnIndex;
    }

    /**
     * Returns the index of the given column (its position in the list of columns)
     * <p/>
     *
     * @throws IllegalArgumentException if the column is not present in this table
     */
    public int columnIndex(Column column) {
        int columnIndex = -1;
        for (int i = 0; i < columnList.size(); i++) {
            if (columnList.get(i).equals(column)) {
                columnIndex = i;
                break;
            }
        }
        if (columnIndex == -1) {
            throw new IllegalArgumentException(
                    String.format("Column %s is not present in table %s", column.name(), name));
        }
        return columnIndex;
    }

    /**
     * Returns the name of the table
     */
    @Override
    public String name() {
        return name;
    }

    /**
     * Returns a List of the names of all the columns in this table
     */
    public List<String> columnNames() {
        List<String> names = new ArrayList<>(columnList.size());
        for (Column column : columnList) {
            names.add(column.name());
        }
        return names;
    }

    /**
     * Returns a List of the names of all the columns in this table
     */
    public String[] columnNameArray() {
        String[] names = new String[columnList.size()];
        for (int i = 0; i < columnList.size(); i++) {
            Column column = columnList.get(i);
            names[i] = column.name();
        }
        return names;
    }

    @Override
    public int row(int r) {
        return r;
    }

    /**
     * Returns a string representation of the value at the given row and column indexes
     *
     * @param c the column index, 0 based
     * @param r the row index, 0 based
     */
    @Override
    public String get(int c, int r) {
        Column column = column(c);
        return column.getString(r);
    }

    /**
     * Returns a table with the same columns as this table, but no data
     */
    public Table emptyCopy() {
        Table copy = new Table(name);
        for (Column column : columnList) {
            copy.addColumn(column.emptyCopy());
        }
        return copy;
    }

    /**
     * Returns a table with the same columns as this table, but no data, initialized to the given row size
     */
    public Table emptyCopy(int rowSize) {
        Table copy = new Table(name);
        for (Column column : columnList) {
            copy.addColumn(column.emptyCopy(rowSize));
        }
        return copy;
    }

    /**
     * Clears all the data from this table
     */
    @Override
    public void clear() {
        for (Column column : columnList) {
            column.clear();
        }
    }

    /**
     * Returns a new table containing the first {@code nrows} of data in this table
     */
    public Table first(int nRows) {
        nRows = Math.min(nRows, rowCount());
        Table newTable = emptyCopy(nRows);
        Rows.head(nRows, this, newTable);
        return newTable;
    }

    /**
     * Returns a new table containing the last {@code nrows} of data in this table
     */
    public Table last(int nRows) {
        nRows = Math.min(nRows, rowCount());
        Table newTable = emptyCopy(nRows);
        Rows.tail(nRows, this, newTable);
        return newTable;
    }

    /**
     * Returns a sort Key that can be used for simple or chained comparator sorting
     * <p>
     * You can extend the sort key by using .next() to fill more columns to the sort order
     */
    private static Sort first(String columnName, Sort.Order order) {
        return Sort.on(columnName, order);
    }

    /**
     * Returns a copy of this table sorted on the given column names, applied in order,
     * <p>
     * if column name starts with - then sort that column descending otherwise sort ascending
     */
    public Table sortOn(String... columnNames) {

        Sort key = null;

        Order order;

        List<String> names = columnNames();

        for (String columnName : columnNames) {

            if (names.contains(columnName)) {

                // the column name has not been annotated with a prefix.
                order = Order.ASCEND;

            } else {

                // get the prefix which could be - or +
                String prefix = columnName.substring(0, 1);

                // remove - prefix so provided name matches actual column name
                columnName = columnName.substring(1, columnName.length());

                switch (prefix) {

                case "+":
                    order = Order.ASCEND;
                    break;
                case "-":
                    order = Order.DESCEND;
                    break;
                default:
                    throw new IllegalStateException("Column prefix: " + prefix + " is unknown.");
                }

            }

            if (key == null) { // key will be null the first time through
                key = first(columnName, order);
            } else {
                key.next(columnName, order);
            }
        }

        return sortOn(key);
    }

    /**
     * Returns a copy of this table sorted in the order of the given column names, in ascending order
     */

    public Table sortAscendingOn(String... columnNames) {
        return this.sortOn(columnNames);
    }

    /**
     * Returns a copy of this table sorted on the given column names, applied in order, descending
     */
    public Table sortDescendingOn(String... columnNames) {
        Sort key = getSort(columnNames);
        return sortOn(key);
    }

    /**
     * Returns an object that can be used to sort this table in the order specified for by the given column names
     */
    @VisibleForTesting
    public static Sort getSort(String... columnNames) {
        Sort key = null;
        for (String s : columnNames) {
            if (key == null) {
                key = first(s, Order.DESCEND);
            } else {
                key.next(s, Order.DESCEND);
            }
        }
        return key;
    }

    /**
     * Returns a copy of this table sorted on the given columns
     * <p>
     * The columns are sorted in reverse order if they value matching the name is {@code true}
     */
    public Table sortOn(Sort key) {
        Preconditions.checkArgument(!key.isEmpty());
        if (key.size() == 1) {
            IntComparator comparator = getComparator(key);
            return sortOn(comparator);
        }
        IntComparatorChain chain = getChain(key);
        return sortOn(chain);
    }

    /**
     * Returns a comparator that can be used to sort the records in this table according to the given sort key
     */
    public IntComparator getComparator(Sort key) {
        Iterator<Map.Entry<String, Sort.Order>> entries = key.iterator();
        Map.Entry<String, Sort.Order> sort = entries.next();
        IntComparator comparator;
        if (sort.getValue() == Order.ASCEND) {
            comparator = rowComparator(sort.getKey(), false);
        } else {
            comparator = rowComparator(sort.getKey(), true);
        }
        return comparator;
    }

    /**
     * Returns a comparator chain for sorting according to the given key
     */
    private IntComparatorChain getChain(Sort key) {
        Iterator<Map.Entry<String, Sort.Order>> entries = key.iterator();
        Map.Entry<String, Sort.Order> sort = entries.next();

        IntComparator comparator;
        if (sort.getValue() == Order.ASCEND) {
            comparator = rowComparator(sort.getKey(), false);
        } else {
            comparator = rowComparator(sort.getKey(), true);
        }

        IntComparatorChain chain = new IntComparatorChain(comparator);
        while (entries.hasNext()) {
            sort = entries.next();
            if (sort.getValue() == Order.ASCEND) {
                chain.addComparator(rowComparator(sort.getKey(), false));
            } else {
                chain.addComparator(rowComparator(sort.getKey(), true));
            }
        }
        return chain;
    }

    /**
     * Returns a copy of this table sorted using the given comparator
     */
    public Table sortOn(IntComparator rowComparator) {
        Table newTable = emptyCopy(rowCount());

        int[] newRows = rows();
        IntArrays.parallelQuickSort(newRows, rowComparator);

        Rows.copyRowsToTable(IntArrayList.wrap(newRows), this, newTable);
        return newTable;
    }

    /**
     * Returns an array of ints of the same number of rows as the table
     */
    @VisibleForTesting
    public int[] rows() {
        int[] rowIndexes = new int[rowCount()];
        for (int i = 0; i < rowCount(); i++) {
            rowIndexes[i] = i;
        }
        return rowIndexes;
    }

    /**
     * Returns a comparator for the column matching the specified name
     *
     * @param columnName The name of the column to sort
     * @param reverse    {@code true} if the column should be sorted in reverse
     */
    private IntComparator rowComparator(String columnName, boolean reverse) {

        Column column = this.column(columnName);
        IntComparator rowComparator = column.rowComparator();

        if (reverse) {
            return ReversingIntComparator.reverse(rowComparator);
        } else {
            return rowComparator;
        }
    }

    public Table selectWhere(RoaringBitmap map) {
        Table newTable = this.emptyCopy(map.getCardinality());
        Rows.copyRowsToTable(map, this, newTable);
        return newTable;
    }

    public Table selectWhere(Filter filter) {
        RoaringBitmap map = filter.apply(this);
        Table newTable = this.emptyCopy(map.getCardinality());
        Rows.copyRowsToTable(map, this, newTable);
        return newTable;
    }

    public Table structure() {
        Table t = new Table("Structure of " + name());
        IntColumn index = new IntColumn("Index", columnCount());
        CategoryColumn columnName = new CategoryColumn("Column Name", columnCount());
        CategoryColumn columnType = new CategoryColumn("Column Type", columnCount());
        t.addColumn(index);
        t.addColumn(columnName);
        t.addColumn(columnType);
        columnName.addAll(columnNames());
        for (int i = 0; i < columnCount(); i++) {
            Column column = columnList.get(i);
            index.add(i);
            columnType.add(column.type().name());
        }
        return t;
    }

    public Projection select(String... columnName) {
        return new Projection(this, columnName);
    }

    /**
     * Removes the given columns
     */
    @Override
    public void removeColumns(Column... columns) {
        for (Column c : columns) {
            columnList.remove(c);
        }
    }

    public Table countBy(String byColumnName) {
        TableGroup group = new TableGroup(this, byColumnName);
        Table resultTable = new Table(name + " summary");
        CategoryColumn groupColumn = CategoryColumn.create("Group", group.size());
        IntColumn countColumn = IntColumn.create("Count", group.size());
        resultTable.addColumn(groupColumn);
        resultTable.addColumn(countColumn);

        for (SubTable subTable : group.getSubTables()) {
            int count = subTable.rowCount();
            String groupName = subTable.name();
            groupColumn.add(groupName);
            countColumn.add(count);
        }
        return resultTable;
    }

    private SubTable splitGroupingColumn(SubTable subTable, List<Column> columnNames) {
        ArrayList newColumns = new ArrayList();
        Iterator row = columnNames.iterator();
=======
  /**
   * The name of the table
   */
  private String name;

  /**
   * The columns that hold the data in this table
   */
  private final List<Column> columnList = new ArrayList<>();

  /**
   * Returns a new table initialized with the given name
   */
  private Table(String name) {
    this.name = name;
  }

  /**
   * Returns a new table initialized with data from the given TableMetadata object
   * <p>
   * The metadata is used by the storage module to save tables and read their data from disk
   */
  private Table(TableMetadata metadata) {
    this.name = metadata.getName();
  }

  /**
   * Returns a new Relation initialized with the given names and columns
   *
   * @param name    The name of the table
   * @param columns One or more columns, all of which must have either the same length or size 0
   */
  protected Table(String name, Column... columns) {
    this(name);
    for (Column column : columns) {
      this.addColumn(column);
    }
  }

  /**
   * Returns a new, empty table (without rows or columns) with the given name
   */
  public static Table create(String tableName) {
    return new Table(tableName);
  }


  /**
   * Returns a new, empty table constructed according to the given metadata
   */
  public static Table create(TableMetadata metadata) {
    return new Table(metadata);
  }

  /**
   * Returns a new table with the given columns and given name
   *
   * @param columns One or more columns, all of the same @code{column.size()}
   */
  public static Table create(String tableName, Column... columns) {
    return new Table(tableName, columns);
  }

  /**
   * Adds the given column to this table
   */
  @Override
  public void addColumn(Column... cols) {
    for (Column c: cols) {
      validateColumn(c);
      columnList.add(c);
    }
  }

  /**
   * Throws a runtime exception if a column with the given name is already in the table
   */
  private void validateColumn(Column newColumn) {
    Preconditions.checkNotNull(newColumn, "Attempted to add a null to the columns in table " + name);
    List<String> stringList = new ArrayList<>();
    for (String name: columnNames()) {
      stringList.add(name.toLowerCase());
    }
    if (stringList.contains(newColumn.name().toLowerCase())) {
      String message = String.format("Cannot add column with duplicate name %s to table %s", newColumn, name);
      throw new RuntimeException(message);
    }
  }

  /**
   * Adds the given column to this table at the given position in the column list
   *
   * @param index  Zero-based index into the column list
   * @param column Column to be added
   */
  public void addColumn(int index, Column column) {
    validateColumn(column);
    columnList.add(index, column);
  }
>>>>>>> d8953e8f

        Column c;
        while (row.hasNext()) {
            c = (Column) row.next();
            Column col = c.emptyCopy();
            newColumns.add(col);
        }

        for (int var7 = 0; var7 < subTable.rowCount(); ++var7) {
            String[] var8 = subTable.name().split("|||");

            for (int var9 = 0; var9 < newColumns.size(); ++var9) {
                ((Column) newColumns.get(var9)).addCell(var8[var9]);
            }
        }

<<<<<<< HEAD
        row = newColumns.iterator();
=======
  /**
   * Returns the column at the given index in the column list
   *
   * @param columnIndex an integer at least 0 and less than number of columns in the relation
   */
  @Override
  public Column column(int columnIndex) {
    return columnList.get(columnIndex);
  }

  /**
   * Returns the number of columns in the table
   */
  @Override
  public int columnCount() {
    return columnList.size();
  }
>>>>>>> d8953e8f

        while (row.hasNext()) {
            c = (Column) row.next();
            subTable.addColumn(c);
        }

<<<<<<< HEAD
        return subTable;
    }
=======
  /**
   * Returns the list of columns
   */
  @Override
  public List<Column> columns() {
    return columnList;
  }


  /**
   * Returns only the columns whose names are given in the input array
   */
  public List<Column> columns(String... columnNames) {
    List<Column> columns = new ArrayList<>();
    for (String columnName : columnNames) {
      columns.add(column(columnName));
    }
    return columns;
  }

  /**
   * Returns the index of the column with the given name
   *
   * @throws IllegalArgumentException if the input string is not the name of any column in the table
   */
  public int columnIndex(String columnName) {
    int columnIndex = -1;
    for (int i = 0; i < columnList.size(); i++) {
      if (columnList.get(i).name().equalsIgnoreCase(columnName)) {
        columnIndex = i;
        break;
      }
    }
    if (columnIndex == -1) {
      throw new IllegalArgumentException(String.format("Column %s is not present in table %s", columnName, name));
    }
    return columnIndex;
  }

  /**
   * Returns the index of the given column (its position in the list of columns)
   * <p>
   *
   * @throws IllegalArgumentException if the column is not present in this table
   */
  public int columnIndex(Column column) {
    int columnIndex = -1;
    for (int i = 0; i < columnList.size(); i++) {
      if (columnList.get(i).equals(column)) {
        columnIndex = i;
        break;
      }
    }
    if (columnIndex == -1) {
      throw new IllegalArgumentException(String.format("Column %s is not present in table %s", column.name(), name));
    }
    return columnIndex;
  }
>>>>>>> d8953e8f

    public Table sum(IntColumn sumColumn, Column byColumn) {
        TableGroup groupTable = new TableGroup(this, byColumn);
        Table resultTable = new Table(name + " summary");

<<<<<<< HEAD
        CategoryColumn groupColumn = CategoryColumn.create("Group", groupTable.size());
        IntColumn sumColumn1 = IntColumn.create("Sum", groupTable.size());

        resultTable.addColumn(groupColumn);
        resultTable.addColumn(sumColumn1);

        for (SubTable subTable : groupTable.getSubTables()) {
            long sum = subTable.intColumn(sumColumn.name()).sum();
            String groupName = subTable.name();
            groupColumn.add(groupName);
            sumColumn1.add((int) sum);
        }
        return resultTable;
    }

    public Table appendText(CategoryColumn sumColumn, CategoryColumn byColumn) {
        TableGroup groupTable = new TableGroup(this, byColumn);
        Table resultTable = new Table(name + " summary");
=======
  /**
   * Returns a List of the names of all the columns in this table
   */
  public List<String> columnNames() {
    List<String> names = new ArrayList<>(columnList.size());
    names.addAll(columnList.stream().map(Column::name).collect(Collectors.toList()));
    return names;
  }

  /**
   * Returns a string representation of the value at the given row and column indexes
   *
   * @param c the column index, 0 based
   * @param r the row index, 0 based
   */
  @Override
  public String get(int c, int r) {
    Column column = column(c);
    return column.getString(r);
  }
>>>>>>> d8953e8f

        CategoryColumn groupColumn = CategoryColumn.create("Group", groupTable.size());
        CategoryColumn sumColumn1 = CategoryColumn.create("Appended", groupTable.size());

        resultTable.addColumn(groupColumn);
        resultTable.addColumn(sumColumn1);

        for (SubTable subTable : groupTable.getSubTables()) {
            String sum = subTable.categoryColumn(sumColumn.name()).appendAll();
            String groupName = subTable.name();
            groupColumn.add(groupName);
            sumColumn1.add(sum);
        }
        return resultTable;
    }
<<<<<<< HEAD
=======
    return copy;
  }

  /**
   * Clears all the data from this table
   */
  @Override
  public void clear() {
    columnList.forEach(Column::clear);
  }

  /**
   * Returns a new table containing the first {@code nrows} of data in this table
   */
  public Table first(int nRows) {
    nRows = Math.min(nRows, rowCount());
    Table newTable = emptyCopy(nRows);
    Rows.head(nRows, this, newTable);
    return newTable;
  }

  /**
   * Returns a new table containing the last {@code nrows} of data in this table
   */
  public Table last(int nRows) {
    nRows = Math.min(nRows, rowCount());
    Table newTable = emptyCopy(nRows);
    Rows.tail(nRows, this, newTable);
    return newTable;
  }
>>>>>>> d8953e8f

    public Table sum(IntColumn sumColumn, String... byColumnNames) {
        TableGroup groupTable = new TableGroup(this, byColumnNames);
        Table resultTable = new Table(name + " summary");

        CategoryColumn groupColumn = CategoryColumn.create("Group", groupTable.size());
        IntColumn sumColumn1 = IntColumn.create("Sum", groupTable.size());

        resultTable.addColumn(groupColumn);
        resultTable.addColumn(sumColumn1);

        for (SubTable subTable : groupTable.getSubTables()) {
            long sum = subTable.intColumn(sumColumn.name()).sum();
            String groupName = subTable.name();
            groupColumn.add(groupName);
            sumColumn1.add((int) sum);
        }
        return resultTable;
    }
<<<<<<< HEAD
=======
    return rowIndexes;
  }

  /**
   * Returns a comparator for the column matching the specified name
   *
   * @param columnName The name of the column to sort
   * @param reverse    {@code true} if the column should be sorted in reverse
   */
  private IntComparator rowComparator(String columnName, boolean reverse) {

    Column column = this.column(columnName);
    IntComparator rowComparator = column.rowComparator();

    if (reverse) {
      return ReversingIntComparator.reverse(rowComparator);
    } else {
      return rowComparator;
    }
  }

  public Table selectWhere(Selection selection) {
    Table newTable = this.emptyCopy(selection.size());
    Rows.copyRowsToTable(selection, this, newTable);
    return newTable;
  }

  public BooleanColumn selectIntoColumn(String newColumnName, Selection selection) {
    return BooleanColumn.create(newColumnName, selection, rowCount());
  }

  public Table selectWhere(Filter filter) {
    Selection map = filter.apply(this);
    Table newTable = this.emptyCopy(map.size());
    Rows.copyRowsToTable(map, this, newTable);
    return newTable;
  }

  public BooleanColumn selectIntoColumn(String newColumnName, Filter filter) {
    return BooleanColumn.create(newColumnName, filter.apply(this), rowCount());
  }

  public String printHtml() {
    return HtmlTableWriter.write(this, "");
  }

  public Table structure() {
    Table t = new Table("Structure of " + name());
    IntColumn index = new IntColumn("Index", columnCount());
    CategoryColumn columnName = new CategoryColumn("Column Name", columnCount());
    CategoryColumn columnType = new CategoryColumn("Column Type", columnCount());
    t.addColumn(index);
    t.addColumn(columnName);
    t.addColumn(columnType);
    columnName.addAll(columnNames());
    for (int i = 0; i < columnCount(); i++) {
      Column column = columnList.get(i);
      index.add(i);
      columnType.add(column.type().name());
    }
    return t;
  }

  public Projection select(String... columnName) {
    return new Projection(this, columnName);
  }

  /**
   * Removes the given columns
   */
  @Override
  public void removeColumns(Column... columns) {
    for (Column c : columns)
      columnList.remove(c);
  }

  /**
   * Removes the given columns
   */
  public void retainColumns(Column... columns) {
    List<Column> retained = Arrays.asList(columns);
    columnList.retainAll(retained);
  }

  public void retainColumns(String... columnNames) {
    columnList.retainAll(columns(columnNames));
  }

  public Table countBy(String byColumnName) {
    ViewGroup group = ViewGroup.create(this, byColumnName);
    Table resultTable = new Table(name + " summary");
    CategoryColumn groupColumn = CategoryColumn.create("Group", group.size());
    IntColumn countColumn = IntColumn.create("Count", group.size());
    resultTable.addColumn(groupColumn);
    resultTable.addColumn(countColumn);

    for (TemporaryView subTable : group.getSubTables()) {
      int count = subTable.rowCount();
      String groupName = subTable.name();
      groupColumn.add(groupName);
      countColumn.add(count);
    }
    return resultTable;
  }

  private SubTable splitGroupingColumn(SubTable subTable, List<Column> columnNames) {
    ArrayList newColumns = new ArrayList();
    Iterator row = columnNames.iterator();

    Column c;
    while (row.hasNext()) {
      c = (Column) row.next();
      Column col = c.emptyCopy();
      newColumns.add(col);
    }

    for (int var7 = 0; var7 < subTable.rowCount(); ++var7) {
      String[] var8 = subTable.name().split("|||");

      for (int var9 = 0; var9 < newColumns.size(); ++var9) {
        ((Column) newColumns.get(var9)).addCell(var8[var9]);
      }
    }

    row = newColumns.iterator();

    while (row.hasNext()) {
      c = (Column) row.next();
      subTable.addColumn(c);
    }

    return subTable;
  }

  public Table sum(IntColumn sumColumn, Column byColumn) {
    ViewGroup groupTable = new ViewGroup(this, byColumn);
    Table resultTable = new Table(name + " Summary");

    CategoryColumn groupColumn = CategoryColumn.create("Group", groupTable.size());
    IntColumn sumColumn1 = IntColumn.create("Sum", groupTable.size());

    resultTable.addColumn(groupColumn);
    resultTable.addColumn(sumColumn1);

    for (TemporaryView subTable : groupTable.getSubTables()) {
      long sum = subTable.intColumn(sumColumn.name()).sum();
      String groupName = subTable.name();
      groupColumn.add(groupName);
      sumColumn1.add((int) sum);
    }
    return resultTable;
  }

  public Table sum(IntColumn sumColumn, String... byColumnNames) {
    ViewGroup groupTable = ViewGroup.create(this, byColumnNames);
    Table resultTable = new Table(name + " summary");

    CategoryColumn groupColumn = CategoryColumn.create("Group", groupTable.size());
    IntColumn sumColumn1 = IntColumn.create("Sum", groupTable.size());

    resultTable.addColumn(groupColumn);
    resultTable.addColumn(sumColumn1);

    for (TemporaryView subTable : groupTable.getSubTables()) {
      long sum = subTable.intColumn(sumColumn.name()).sum();
      String groupName = subTable.name();
      groupColumn.add(groupName);
      sumColumn1.add((int) sum);
    }
    return resultTable;
  }

  public Table sum(FloatColumn sumColumn, String... byColumnNames) {
    ViewGroup groupTable = ViewGroup.create(this, byColumnNames);
    Table resultTable = new Table(name + " summary");

    CategoryColumn groupColumn = CategoryColumn.create("Group", groupTable.size());
    IntColumn sumColumn1 = IntColumn.create("Sum", groupTable.size());

    resultTable.addColumn(groupColumn);
    resultTable.addColumn(sumColumn1);

    for (TemporaryView subTable : groupTable.getSubTables()) {
      double sum = subTable.floatColumn(sumColumn.name()).sum();
      String groupName = subTable.name();
      groupColumn.add(groupName);
      sumColumn1.add((int) sum);
    }
    return resultTable;
  }
>>>>>>> d8953e8f

/*
  public Average average(String summarizedColumnName) {
    return new Average(this, summarizedColumnName);
  }
*/

<<<<<<< HEAD
    public CategoryColumn categoryColumn(String columnName) {
        return (CategoryColumn) column(columnName);
    }

    public CategoryColumn categoryColumn(int columnIndex) {
        return (CategoryColumn) column(columnIndex);
    }

    public void append(Table tableToAppend) {
        for (Column column : columnList) {
            Column columnToAppend = tableToAppend.column(column.name());
            for (int i = 0; i < columnToAppend.size(); i++) {
                column.append(columnToAppend);
            }
        }
    }

    /**
     * Exports this table as a CSV file with the name (and path) of the given file
     *
     * @param fileNameWithPath The name of the file to save to. By default, it writes to the working directory,
     *                         but you can specify a different folder by providing the path (e.g. mydata/myfile.csv)
     */
    public void exportToCsv(String fileNameWithPath) {
        try {
            CsvWriter.write(fileNameWithPath, this);
        } catch (IOException e) {
            System.err.println("Unable to export table as CSV file");
            e.printStackTrace();
        }
    }

    public String save(String folder) {
        String storageFolder = "";
        try {
            storageFolder = StorageManager.saveTable(folder, this);
        } catch (IOException e) {
            System.err.println("Unable to save table in Tablesaw format");
            e.printStackTrace();
        }
        return storageFolder;
    }

    public static Table readTable(String tableNameAndPath) {
        Table t;
        try {
            t = StorageManager.readTable(tableNameAndPath);
        } catch (IOException e) {
            System.err.println("Unable to load table from Tablesaw table format");
            e.printStackTrace();
            return null;
        }
        return t;
    }

    /**
     * Returns the result of applying the given function to the specified column
     *
     * @param numericColumnName The name of a numeric (integer, float, etc.) column in this table
     * @param function          A numeric reduce function
     * @return the function result
     * @throws IllegalArgumentException if numericColumnName doesn't name a numeric column in this table
     */
    public double reduce(String numericColumnName, NumericReduceFunction function) {
        Column column = column(numericColumnName);

        return function.reduce(column.toDoubleArray());
    }

    //TODO(lwhite): Reorder params so the grouping param can be an array
    public Table reduce(String numericColumnName, String groupColumnName, NumericReduceFunction function) {
        TableGroup tableGroup = new TableGroup(this, groupColumnName);
        return tableGroup.reduce(numericColumnName, function);
    }

    /**
     * Create a Table from the provided CSV.
     *
     * @param columnTypes the data types from the first row of the CSV
     * @param input       the path to the csv to read.
     * @return a Table instance from the CSV data
     * @throws IllegalStateException if the CSV data can't be read for some reason.
     */
    public static Table fromCSV(ColumnType[] columnTypes, String input) {
        Table table;
        try {
            table = CsvReader.read(columnTypes, input);
        } catch (IOException e) {
            throw new IllegalStateException("IO error creating tablesaw from: " + input, e);
        }
        return table;
    }

=======
  public void append(Table tableToAppend) {
    for (Column column : columnList) {
      Column columnToAppend = tableToAppend.column(column.name());
      column.append(columnToAppend);
    }
  }

  /**
   * Exports this table as a CSV file with the name (and path) of the given file
   *
   * @param fileNameWithPath The name of the file to save to. By default, it writes to the working directory,
   *                         but you can specify a different folder by providing the path (e.g. mydata/myfile.csv)
   */
  public void exportToCsv(String fileNameWithPath) {
    try {
      CsvWriter.write(fileNameWithPath, this);
    } catch (IOException e) {
      System.err.println("Unable to export table as CSV file");
      e.printStackTrace();
    }
  }

  public String save(String folder) {
    String storageFolder = "";
    try {
      storageFolder = StorageManager.saveTable(folder, this);
    } catch (IOException e) {
      System.err.println("Unable to save table in Tablesaw format");
      e.printStackTrace();
    }
    return storageFolder;
  }

  public static Table readTable(String tableNameAndPath) {
    Table t;
    try {
      t = StorageManager.readTable(tableNameAndPath);
    } catch (IOException e) {
      System.err.println("Unable to load table from Tablesaw table format");
      e.printStackTrace();
      return null;
    }
    return t;
  }

  /**
   * Returns the result of applying the given function to the specified column
   *
   * @param numericColumnName The name of a numeric (integer, float, etc.) column in this table
   * @param function          A numeric reduce function
   * @return the function result
   * @throws IllegalArgumentException if numericColumnName doesn't name a numeric column in this table
   */
  public double reduce(String numericColumnName, NumericReduceFunction function) {
    Column column = column(numericColumnName);

    return function.reduce(column.toDoubleArray());
  }

  public Table reduce(String numericColumnName, NumericReduceFunction function, String... groupColumnName) {
    ViewGroup tableGroup = ViewGroup.create(this, groupColumnName);
    return tableGroup.reduce(numericColumnName, function);
  }

  /**
   * Returns a new table constructed from a character delimited (aka CSV) text file
   * <p>
   * It is assumed that the file is truly comma-separated, and that the file has a one-line header,
   * which is used to populate the column names
   *
   * @param csvFileName The name of the file to import
   * @throws IOException
   */
  public static Table createFromCsv(String csvFileName) throws IOException {
    return CsvReader.read(csvFileName, true, ',');
  }

  /**
   * Returns a new table constructed from a character delimited (aka CSV) text file
   * <p>
   * It is assumed that the file is truly comma-separated, and that the file has a one-line header,
   * which is used to populate the column names
   *
   * @param csvFileName The name of the file to import
   * @param header      True if the file has a single header row. False if it has no header row.
   *                    Multi-line headers are not supported
   * @throws IOException
   */
  public static Table createFromCsv(String csvFileName, boolean header) throws IOException {
    return CsvReader.read(csvFileName, header, ',');
  }

  /**
   * Returns a new table constructed from a character delimited (aka CSV) text file
   * <p>
   * It is assumed that the file is truly comma-separated, and that the file has a one-line header,
   * which is used to populate the column names
   *
   * @param csvFileName The name of the file to import
   * @param header      True if the file has a single header row. False if it has no header row.
   *                    Multi-line headers are not supported
   * @param delimiter   a char that divides the columns in the source file, often a comma or tab
   * @throws IOException
   */
  public static Table createFromCsv(String csvFileName, boolean header, char delimiter) throws IOException {
    return CsvReader.read(csvFileName, header, delimiter);
  }

  /**
   * Returns a new table constructed from a character delimited (aka CSV) text file
   * <p>
   * It is assumed that the file is truly comma-separated, and that the file has a one-line header,
   * which is used to populate the column names
   *
   * @param types       The column types
   * @param csvFileName The name of the file to import
   * @throws IOException
   */
  public static Table createFromCsv(ColumnType[] types, String csvFileName) throws IOException {
    return CsvReader.read(types, true, ',', csvFileName);
  }

  /**
   * Returns a new table constructed from a character delimited (aka CSV) text file
   * <p>
   * It is assumed that the file is truly comma-separated
   *
   * @param types       The column types
   * @param header      True if the file has a single header row. False if it has no header row.
   *                    Multi-line headers are not supported
   * @param csvFileName the name of the file to import
   * @throws IOException
   */
  public static Table createFromCsv(ColumnType[] types, String csvFileName, boolean header) throws IOException {
    return CsvReader.read(types, header, ',', csvFileName);
  }

  /**
   * Returns a new table constructed from a character delimited (aka CSV) text file
   *
   * @param types       The column types
   * @param header      true if the file has a single header row. False if it has no header row.
   *                    Multi-line headers are not supported
   * @param delimiter   a char that divides the columns in the source file, often a comma or tab
   * @param csvFileName the name of the file to import
   * @throws IOException
   */
  public static Table createFromCsv(ColumnType[] types, String csvFileName, boolean header, char delimiter)
      throws IOException {
    return CsvReader.read(types, header, delimiter, csvFileName);
  }

  /**
   * Returns a new table constructed from a character delimited (aka CSV) text file
   *
   * @param types       The column types
   * @param header      true if the file has a single header row. False if it has no header row.
   *                    Multi-line headers are not supported
   * @param delimiter   a char that divides the columns in the source file, often a comma or tab
   * @param stream      an InputStream from a file, URL, etc.
   * @param tableName   the name of the resulting table
   * @throws IOException
   */
  public static Table createFromStream(ColumnType[] types,
                                       boolean header,
                                       char delimiter,
                                       InputStream stream,
                                       String tableName)
      throws IOException {
    return CsvReader.read(tableName, types, header, delimiter, stream);
  }

  /**
   * Returns a new Relation with the given name, and containing the data in the given result set
   */
  public static Table create(ResultSet resultSet, String tableName) throws SQLException {
    return SqlResultSetReader.read(resultSet, tableName);
  }


  @Override
  public String toString() {
    return "Table " + name + ": Size = " + rowCount() + " x " + columnCount();
  }

  @Override
  public IntIterator iterator() {

    return new IntIterator() {

      private int i = 0;

      @Override
      public int nextInt() {
        return i++;
      }

      @Override
      public int skip(int k) {
        return i + k;
      }

      @Override
      public boolean hasNext() {
        return i < rowCount();
      }

      @Override
      public Integer next() {
        return i++;
      }
    };
  }
>>>>>>> d8953e8f
}<|MERGE_RESOLUTION|>--- conflicted
+++ resolved
@@ -1,14 +1,5 @@
 package com.github.lwhite1.tablesaw.api;
 
-<<<<<<< HEAD
-import com.github.lwhite1.tablesaw.aggregator.NumericReduceFunction;
-import com.github.lwhite1.tablesaw.columns.CategoryColumn;
-import com.github.lwhite1.tablesaw.columns.Column;
-import com.github.lwhite1.tablesaw.columns.IntColumn;
-import com.github.lwhite1.tablesaw.filter.Filter;
-import com.github.lwhite1.tablesaw.io.CsvReader;
-import com.github.lwhite1.tablesaw.io.CsvWriter;
-=======
 import com.github.lwhite1.tablesaw.columns.Column;
 import com.github.lwhite1.tablesaw.filtering.Filter;
 import com.github.lwhite1.tablesaw.io.csv.CsvReader;
@@ -16,7 +7,6 @@
 import com.github.lwhite1.tablesaw.io.html.HtmlTableWriter;
 import com.github.lwhite1.tablesaw.io.jdbc.SqlResultSetReader;
 import com.github.lwhite1.tablesaw.reducing.NumericReduceFunction;
->>>>>>> d8953e8f
 import com.github.lwhite1.tablesaw.sorting.Sort;
 import com.github.lwhite1.tablesaw.store.StorageManager;
 import com.github.lwhite1.tablesaw.store.TableMetadata;
@@ -24,12 +14,8 @@
 import com.github.lwhite1.tablesaw.table.Relation;
 import com.github.lwhite1.tablesaw.table.Rows;
 import com.github.lwhite1.tablesaw.table.SubTable;
-<<<<<<< HEAD
-import com.github.lwhite1.tablesaw.table.TableGroup;
-=======
 import com.github.lwhite1.tablesaw.table.TemporaryView;
 import com.github.lwhite1.tablesaw.table.ViewGroup;
->>>>>>> d8953e8f
 import com.github.lwhite1.tablesaw.util.IntComparatorChain;
 import com.github.lwhite1.tablesaw.util.ReversingIntComparator;
 import com.github.lwhite1.tablesaw.util.Selection;
@@ -42,12 +28,6 @@
 import it.unimi.dsi.fastutil.ints.IntIterator;
 
 import java.io.IOException;
-<<<<<<< HEAD
-import java.util.ArrayList;
-import java.util.Iterator;
-import java.util.List;
-import java.util.Map;
-=======
 import java.io.InputStream;
 import java.sql.ResultSet;
 import java.sql.SQLException;
@@ -57,7 +37,6 @@
 import java.util.List;
 import java.util.Map;
 import java.util.stream.Collectors;
->>>>>>> d8953e8f
 
 import static com.github.lwhite1.tablesaw.sorting.Sort.Order;
 
@@ -70,520 +49,6 @@
  */
 public class Table implements Relation, IntIterable {
 
-<<<<<<< HEAD
-    /**
-     * The name of the table
-     */
-    private String name;
-
-    /**
-     * The columns that hold the data in this table
-     */
-    private final List<Column> columnList = new ArrayList<>();
-
-    /**
-     * Returns a new table initialized with the given name
-     */
-    public Table(String name) {
-        this.name = name;
-    }
-
-    /**
-     * Returns a new table initialized with data from the given TableMetadata object
-     * <p/>
-     * The metadata is used by the storage module to save tables and read their data from disk
-     */
-    public Table(TableMetadata metadata) {
-        this.name = metadata.getName();
-    }
-
-    /**
-     * Returns a new Table initialized with the given names and columns
-     *
-     * @param name    The name of the table
-     * @param columns One or more columns, all of which must have either the same length or size 0
-     */
-    public Table(String name, Column... columns) {
-        this(name);
-        for (Column column : columns) {
-            this.addColumn(column);
-        }
-    }
-
-    /**
-     * Adds the given column to this table
-     */
-    @Override
-    public void addColumn(Column column) {
-        columnList.add(column);
-    }
-
-    /**
-     * Adds the given column to this table at the given position in the column list
-     *
-     * @param index  Zero-based index into the column list
-     * @param column Column to be added
-     */
-    public void addColumn(int index, Column column) {
-        columnList.add(index, column);
-    }
-
-    /**
-     * Sets the name of the table
-     */
-    @Override
-    public void setName(String name) {
-        this.name = name;
-    }
-
-    /**
-     * Returns the column at the given index in the column list
-     *
-     * @param columnIndex an integer >= 0 and < number of columns in the relation
-     */
-    @Override
-    public Column column(int columnIndex) {
-        return columnList.get(columnIndex);
-    }
-
-    /**
-     * Returns the number of columns in the table
-     */
-    @Override
-    public int columnCount() {
-        return columnList.size();
-    }
-
-    /**
-     * Returns the number of rows in the table
-     */
-    @Override
-    public int rowCount() {
-        int result = 0;
-        if (!columnList.isEmpty()) {
-            // all the columns have the same number of elements, so we can check any of them
-            result = columnList.get(0).size();
-        }
-        return result;
-    }
-
-    /**
-     * Returns the list of columns
-     */
-    @Override
-    public List<Column> columns() {
-        return columnList;
-    }
-
-
-    /**
-     * Returns only the columns whose names are given in the input array
-     */
-    public List<Column> columns(String[] columnNames) {
-        List<Column> columns = new ArrayList<>();
-        for (String columnName : columnNames) {
-            columns.add(column(columnName));
-        }
-        return columns;
-    }
-
-    /**
-     * Returns the index of the column with the given name
-     *
-     * @throws IllegalArgumentException if the input string is not the name of any column in the table
-     */
-    public int columnIndex(String columnName) {
-        int columnIndex = -1;
-        for (int i = 0; i < columnList.size(); i++) {
-            if (columnList.get(i).name().equalsIgnoreCase(columnName)) {
-                columnIndex = i;
-                break;
-            }
-        }
-        if (columnIndex == -1) {
-            throw new IllegalArgumentException(String.format("Column %s is not present in table %s", columnName, name));
-        }
-        return columnIndex;
-    }
-
-    /**
-     * Returns the index of the given column (its position in the list of columns)
-     * <p/>
-     *
-     * @throws IllegalArgumentException if the column is not present in this table
-     */
-    public int columnIndex(Column column) {
-        int columnIndex = -1;
-        for (int i = 0; i < columnList.size(); i++) {
-            if (columnList.get(i).equals(column)) {
-                columnIndex = i;
-                break;
-            }
-        }
-        if (columnIndex == -1) {
-            throw new IllegalArgumentException(
-                    String.format("Column %s is not present in table %s", column.name(), name));
-        }
-        return columnIndex;
-    }
-
-    /**
-     * Returns the name of the table
-     */
-    @Override
-    public String name() {
-        return name;
-    }
-
-    /**
-     * Returns a List of the names of all the columns in this table
-     */
-    public List<String> columnNames() {
-        List<String> names = new ArrayList<>(columnList.size());
-        for (Column column : columnList) {
-            names.add(column.name());
-        }
-        return names;
-    }
-
-    /**
-     * Returns a List of the names of all the columns in this table
-     */
-    public String[] columnNameArray() {
-        String[] names = new String[columnList.size()];
-        for (int i = 0; i < columnList.size(); i++) {
-            Column column = columnList.get(i);
-            names[i] = column.name();
-        }
-        return names;
-    }
-
-    @Override
-    public int row(int r) {
-        return r;
-    }
-
-    /**
-     * Returns a string representation of the value at the given row and column indexes
-     *
-     * @param c the column index, 0 based
-     * @param r the row index, 0 based
-     */
-    @Override
-    public String get(int c, int r) {
-        Column column = column(c);
-        return column.getString(r);
-    }
-
-    /**
-     * Returns a table with the same columns as this table, but no data
-     */
-    public Table emptyCopy() {
-        Table copy = new Table(name);
-        for (Column column : columnList) {
-            copy.addColumn(column.emptyCopy());
-        }
-        return copy;
-    }
-
-    /**
-     * Returns a table with the same columns as this table, but no data, initialized to the given row size
-     */
-    public Table emptyCopy(int rowSize) {
-        Table copy = new Table(name);
-        for (Column column : columnList) {
-            copy.addColumn(column.emptyCopy(rowSize));
-        }
-        return copy;
-    }
-
-    /**
-     * Clears all the data from this table
-     */
-    @Override
-    public void clear() {
-        for (Column column : columnList) {
-            column.clear();
-        }
-    }
-
-    /**
-     * Returns a new table containing the first {@code nrows} of data in this table
-     */
-    public Table first(int nRows) {
-        nRows = Math.min(nRows, rowCount());
-        Table newTable = emptyCopy(nRows);
-        Rows.head(nRows, this, newTable);
-        return newTable;
-    }
-
-    /**
-     * Returns a new table containing the last {@code nrows} of data in this table
-     */
-    public Table last(int nRows) {
-        nRows = Math.min(nRows, rowCount());
-        Table newTable = emptyCopy(nRows);
-        Rows.tail(nRows, this, newTable);
-        return newTable;
-    }
-
-    /**
-     * Returns a sort Key that can be used for simple or chained comparator sorting
-     * <p>
-     * You can extend the sort key by using .next() to fill more columns to the sort order
-     */
-    private static Sort first(String columnName, Sort.Order order) {
-        return Sort.on(columnName, order);
-    }
-
-    /**
-     * Returns a copy of this table sorted on the given column names, applied in order,
-     * <p>
-     * if column name starts with - then sort that column descending otherwise sort ascending
-     */
-    public Table sortOn(String... columnNames) {
-
-        Sort key = null;
-
-        Order order;
-
-        List<String> names = columnNames();
-
-        for (String columnName : columnNames) {
-
-            if (names.contains(columnName)) {
-
-                // the column name has not been annotated with a prefix.
-                order = Order.ASCEND;
-
-            } else {
-
-                // get the prefix which could be - or +
-                String prefix = columnName.substring(0, 1);
-
-                // remove - prefix so provided name matches actual column name
-                columnName = columnName.substring(1, columnName.length());
-
-                switch (prefix) {
-
-                case "+":
-                    order = Order.ASCEND;
-                    break;
-                case "-":
-                    order = Order.DESCEND;
-                    break;
-                default:
-                    throw new IllegalStateException("Column prefix: " + prefix + " is unknown.");
-                }
-
-            }
-
-            if (key == null) { // key will be null the first time through
-                key = first(columnName, order);
-            } else {
-                key.next(columnName, order);
-            }
-        }
-
-        return sortOn(key);
-    }
-
-    /**
-     * Returns a copy of this table sorted in the order of the given column names, in ascending order
-     */
-
-    public Table sortAscendingOn(String... columnNames) {
-        return this.sortOn(columnNames);
-    }
-
-    /**
-     * Returns a copy of this table sorted on the given column names, applied in order, descending
-     */
-    public Table sortDescendingOn(String... columnNames) {
-        Sort key = getSort(columnNames);
-        return sortOn(key);
-    }
-
-    /**
-     * Returns an object that can be used to sort this table in the order specified for by the given column names
-     */
-    @VisibleForTesting
-    public static Sort getSort(String... columnNames) {
-        Sort key = null;
-        for (String s : columnNames) {
-            if (key == null) {
-                key = first(s, Order.DESCEND);
-            } else {
-                key.next(s, Order.DESCEND);
-            }
-        }
-        return key;
-    }
-
-    /**
-     * Returns a copy of this table sorted on the given columns
-     * <p>
-     * The columns are sorted in reverse order if they value matching the name is {@code true}
-     */
-    public Table sortOn(Sort key) {
-        Preconditions.checkArgument(!key.isEmpty());
-        if (key.size() == 1) {
-            IntComparator comparator = getComparator(key);
-            return sortOn(comparator);
-        }
-        IntComparatorChain chain = getChain(key);
-        return sortOn(chain);
-    }
-
-    /**
-     * Returns a comparator that can be used to sort the records in this table according to the given sort key
-     */
-    public IntComparator getComparator(Sort key) {
-        Iterator<Map.Entry<String, Sort.Order>> entries = key.iterator();
-        Map.Entry<String, Sort.Order> sort = entries.next();
-        IntComparator comparator;
-        if (sort.getValue() == Order.ASCEND) {
-            comparator = rowComparator(sort.getKey(), false);
-        } else {
-            comparator = rowComparator(sort.getKey(), true);
-        }
-        return comparator;
-    }
-
-    /**
-     * Returns a comparator chain for sorting according to the given key
-     */
-    private IntComparatorChain getChain(Sort key) {
-        Iterator<Map.Entry<String, Sort.Order>> entries = key.iterator();
-        Map.Entry<String, Sort.Order> sort = entries.next();
-
-        IntComparator comparator;
-        if (sort.getValue() == Order.ASCEND) {
-            comparator = rowComparator(sort.getKey(), false);
-        } else {
-            comparator = rowComparator(sort.getKey(), true);
-        }
-
-        IntComparatorChain chain = new IntComparatorChain(comparator);
-        while (entries.hasNext()) {
-            sort = entries.next();
-            if (sort.getValue() == Order.ASCEND) {
-                chain.addComparator(rowComparator(sort.getKey(), false));
-            } else {
-                chain.addComparator(rowComparator(sort.getKey(), true));
-            }
-        }
-        return chain;
-    }
-
-    /**
-     * Returns a copy of this table sorted using the given comparator
-     */
-    public Table sortOn(IntComparator rowComparator) {
-        Table newTable = emptyCopy(rowCount());
-
-        int[] newRows = rows();
-        IntArrays.parallelQuickSort(newRows, rowComparator);
-
-        Rows.copyRowsToTable(IntArrayList.wrap(newRows), this, newTable);
-        return newTable;
-    }
-
-    /**
-     * Returns an array of ints of the same number of rows as the table
-     */
-    @VisibleForTesting
-    public int[] rows() {
-        int[] rowIndexes = new int[rowCount()];
-        for (int i = 0; i < rowCount(); i++) {
-            rowIndexes[i] = i;
-        }
-        return rowIndexes;
-    }
-
-    /**
-     * Returns a comparator for the column matching the specified name
-     *
-     * @param columnName The name of the column to sort
-     * @param reverse    {@code true} if the column should be sorted in reverse
-     */
-    private IntComparator rowComparator(String columnName, boolean reverse) {
-
-        Column column = this.column(columnName);
-        IntComparator rowComparator = column.rowComparator();
-
-        if (reverse) {
-            return ReversingIntComparator.reverse(rowComparator);
-        } else {
-            return rowComparator;
-        }
-    }
-
-    public Table selectWhere(RoaringBitmap map) {
-        Table newTable = this.emptyCopy(map.getCardinality());
-        Rows.copyRowsToTable(map, this, newTable);
-        return newTable;
-    }
-
-    public Table selectWhere(Filter filter) {
-        RoaringBitmap map = filter.apply(this);
-        Table newTable = this.emptyCopy(map.getCardinality());
-        Rows.copyRowsToTable(map, this, newTable);
-        return newTable;
-    }
-
-    public Table structure() {
-        Table t = new Table("Structure of " + name());
-        IntColumn index = new IntColumn("Index", columnCount());
-        CategoryColumn columnName = new CategoryColumn("Column Name", columnCount());
-        CategoryColumn columnType = new CategoryColumn("Column Type", columnCount());
-        t.addColumn(index);
-        t.addColumn(columnName);
-        t.addColumn(columnType);
-        columnName.addAll(columnNames());
-        for (int i = 0; i < columnCount(); i++) {
-            Column column = columnList.get(i);
-            index.add(i);
-            columnType.add(column.type().name());
-        }
-        return t;
-    }
-
-    public Projection select(String... columnName) {
-        return new Projection(this, columnName);
-    }
-
-    /**
-     * Removes the given columns
-     */
-    @Override
-    public void removeColumns(Column... columns) {
-        for (Column c : columns) {
-            columnList.remove(c);
-        }
-    }
-
-    public Table countBy(String byColumnName) {
-        TableGroup group = new TableGroup(this, byColumnName);
-        Table resultTable = new Table(name + " summary");
-        CategoryColumn groupColumn = CategoryColumn.create("Group", group.size());
-        IntColumn countColumn = IntColumn.create("Count", group.size());
-        resultTable.addColumn(groupColumn);
-        resultTable.addColumn(countColumn);
-
-        for (SubTable subTable : group.getSubTables()) {
-            int count = subTable.rowCount();
-            String groupName = subTable.name();
-            groupColumn.add(groupName);
-            countColumn.add(count);
-        }
-        return resultTable;
-    }
-
-    private SubTable splitGroupingColumn(SubTable subTable, List<Column> columnNames) {
-        ArrayList newColumns = new ArrayList();
-        Iterator row = columnNames.iterator();
-=======
   /**
    * The name of the table
    */
@@ -683,26 +148,15 @@
     validateColumn(column);
     columnList.add(index, column);
   }
->>>>>>> d8953e8f
-
-        Column c;
-        while (row.hasNext()) {
-            c = (Column) row.next();
-            Column col = c.emptyCopy();
-            newColumns.add(col);
-        }
-
-        for (int var7 = 0; var7 < subTable.rowCount(); ++var7) {
-            String[] var8 = subTable.name().split("|||");
-
-            for (int var9 = 0; var9 < newColumns.size(); ++var9) {
-                ((Column) newColumns.get(var9)).addCell(var8[var9]);
-            }
-        }
-
-<<<<<<< HEAD
-        row = newColumns.iterator();
-=======
+
+  /**
+   * Sets the name of the table
+   */
+  @Override
+  public void setName(String name) {
+    this.name = name;
+  }
+
   /**
    * Returns the column at the given index in the column list
    *
@@ -720,17 +174,20 @@
   public int columnCount() {
     return columnList.size();
   }
->>>>>>> d8953e8f
-
-        while (row.hasNext()) {
-            c = (Column) row.next();
-            subTable.addColumn(c);
-        }
-
-<<<<<<< HEAD
-        return subTable;
-    }
-=======
+
+  /**
+   * Returns the number of rows in the table
+   */
+  @Override
+  public int rowCount() {
+    int result = 0;
+    if (!columnList.isEmpty()) {
+      // all the columns have the same number of elements, so we can check any of them
+      result = columnList.get(0).size();
+    }
+    return result;
+  }
+
   /**
    * Returns the list of columns
    */
@@ -789,32 +246,15 @@
     }
     return columnIndex;
   }
->>>>>>> d8953e8f
-
-    public Table sum(IntColumn sumColumn, Column byColumn) {
-        TableGroup groupTable = new TableGroup(this, byColumn);
-        Table resultTable = new Table(name + " summary");
-
-<<<<<<< HEAD
-        CategoryColumn groupColumn = CategoryColumn.create("Group", groupTable.size());
-        IntColumn sumColumn1 = IntColumn.create("Sum", groupTable.size());
-
-        resultTable.addColumn(groupColumn);
-        resultTable.addColumn(sumColumn1);
-
-        for (SubTable subTable : groupTable.getSubTables()) {
-            long sum = subTable.intColumn(sumColumn.name()).sum();
-            String groupName = subTable.name();
-            groupColumn.add(groupName);
-            sumColumn1.add((int) sum);
-        }
-        return resultTable;
-    }
-
-    public Table appendText(CategoryColumn sumColumn, CategoryColumn byColumn) {
-        TableGroup groupTable = new TableGroup(this, byColumn);
-        Table resultTable = new Table(name + " summary");
-=======
+
+  /**
+   * Returns the name of the table
+   */
+  @Override
+  public String name() {
+    return name;
+  }
+
   /**
    * Returns a List of the names of all the columns in this table
    */
@@ -835,24 +275,26 @@
     Column column = column(c);
     return column.getString(r);
   }
->>>>>>> d8953e8f
-
-        CategoryColumn groupColumn = CategoryColumn.create("Group", groupTable.size());
-        CategoryColumn sumColumn1 = CategoryColumn.create("Appended", groupTable.size());
-
-        resultTable.addColumn(groupColumn);
-        resultTable.addColumn(sumColumn1);
-
-        for (SubTable subTable : groupTable.getSubTables()) {
-            String sum = subTable.categoryColumn(sumColumn.name()).appendAll();
-            String groupName = subTable.name();
-            groupColumn.add(groupName);
-            sumColumn1.add(sum);
-        }
-        return resultTable;
-    }
-<<<<<<< HEAD
-=======
+
+  /**
+   * Returns a table with the same columns as this table, but no data
+   */
+  public Table emptyCopy() {
+    Table copy = new Table(name);
+    for (Column column : columnList) {
+      copy.addColumn(column.emptyCopy());
+    }
+    return copy;
+  }
+
+  /**
+   * Returns a table with the same columns as this table, but no data, initialized to the given row size
+   */
+  public Table emptyCopy(int rowSize) {
+    Table copy = new Table(name);
+    for (Column column : columnList) {
+      copy.addColumn(column.emptyCopy(rowSize));
+    }
     return copy;
   }
 
@@ -883,28 +325,140 @@
     Rows.tail(nRows, this, newTable);
     return newTable;
   }
->>>>>>> d8953e8f
-
-    public Table sum(IntColumn sumColumn, String... byColumnNames) {
-        TableGroup groupTable = new TableGroup(this, byColumnNames);
-        Table resultTable = new Table(name + " summary");
-
-        CategoryColumn groupColumn = CategoryColumn.create("Group", groupTable.size());
-        IntColumn sumColumn1 = IntColumn.create("Sum", groupTable.size());
-
-        resultTable.addColumn(groupColumn);
-        resultTable.addColumn(sumColumn1);
-
-        for (SubTable subTable : groupTable.getSubTables()) {
-            long sum = subTable.intColumn(sumColumn.name()).sum();
-            String groupName = subTable.name();
-            groupColumn.add(groupName);
-            sumColumn1.add((int) sum);
-        }
-        return resultTable;
-    }
-<<<<<<< HEAD
-=======
+
+  /**
+   * Returns a sort Key that can be used for simple or chained comparator sorting
+   * <p>
+   * You can extend the sort key by using .next() to fill more columns to the sort order
+   */
+  private static Sort first(String columnName, Sort.Order order) {
+    return Sort.on(columnName, order);
+  }
+
+  /**
+   * Returns a copy of this table sorted on the given column names, applied in order, ascending
+   */
+  public Table sortOn(String... columnNames) {
+    Sort key = null;
+    for (String s : columnNames) {
+      if (key == null) {
+        key = first(s, Order.ASCEND);
+      } else {
+        key.next(s, Order.ASCEND);
+      }
+    }
+    return sortOn(key);
+  }
+
+  /**
+   * Returns a copy of this table sorted in the order of the given column names, in ascending order
+   */
+  public Table sortAscendingOn(String... columnNames) {
+    return this.sortOn(columnNames);
+  }
+
+  /**
+   * Returns a copy of this table sorted on the given column names, applied in order, descending
+   */
+  public Table sortDescendingOn(String... columnNames) {
+    Sort key = getSort(columnNames);
+    return sortOn(key);
+  }
+
+  /**
+   * Returns an object that can be used to sort this table in the order specified for by the given column names
+   */
+  @VisibleForTesting
+  public static Sort getSort(String... columnNames) {
+    Sort key = null;
+    for (String s : columnNames) {
+      if (key == null) {
+        key = first(s, Order.DESCEND);
+      } else {
+        key.next(s, Order.DESCEND);
+      }
+    }
+    return key;
+  }
+
+  /**
+   * Returns a copy of this table sorted on the given columns
+   * <p>
+   * The columns are sorted in reverse order if they value matching the name is {@code true}
+   */
+  public Table sortOn(Sort key) {
+    Preconditions.checkArgument(!key.isEmpty());
+    if (key.size() == 1) {
+      IntComparator comparator = getComparator(key);
+      return sortOn(comparator);
+    }
+    IntComparatorChain chain = getChain(key);
+    return sortOn(chain);
+  }
+
+  /**
+   * Returns a comparator that can be used to sort the records in this table according to the given sort key
+   */
+  public IntComparator getComparator(Sort key) {
+    Iterator<Map.Entry<String, Sort.Order>> entries = key.iterator();
+    Map.Entry<String, Sort.Order> sort = entries.next();
+    IntComparator comparator;
+    if (sort.getValue() == Order.ASCEND) {
+      comparator = rowComparator(sort.getKey(), false);
+    } else {
+      comparator = rowComparator(sort.getKey(), true);
+    }
+    return comparator;
+  }
+
+  /**
+   * Returns a comparator chain for sorting according to the given key
+   */
+  private IntComparatorChain getChain(Sort key) {
+    Iterator<Map.Entry<String, Sort.Order>> entries = key.iterator();
+    Map.Entry<String, Sort.Order> sort = entries.next();
+
+    IntComparator comparator;
+    if (sort.getValue() == Order.ASCEND) {
+      comparator = rowComparator(sort.getKey(), false);
+    } else {
+      comparator = rowComparator(sort.getKey(), true);
+    }
+
+    IntComparatorChain chain = new IntComparatorChain(comparator);
+    while (entries.hasNext()) {
+      sort = entries.next();
+      if (sort.getValue() == Order.ASCEND) {
+        chain.addComparator(rowComparator(sort.getKey(), false));
+      } else {
+        chain.addComparator(rowComparator(sort.getKey(), true));
+      }
+    }
+    return chain;
+  }
+
+  /**
+   * Returns a copy of this table sorted using the given comparator
+   */
+  public Table sortOn(IntComparator rowComparator) {
+    Table newTable = emptyCopy(rowCount());
+
+    int[] newRows = rows();
+    IntArrays.parallelQuickSort(newRows, rowComparator);
+
+    Rows.copyRowsToTable(IntArrayList.wrap(newRows), this, newTable);
+    return newTable;
+  }
+
+  /**
+   * Returns an array of ints of the same number of rows as the table
+   */
+  @VisibleForTesting
+  public int[] rows() {
+    int[] rowIndexes = new int[rowCount()];
+    for (int i = 0; i < rowCount(); i++) {
+      rowIndexes[i] = i;
+    }
     return rowIndexes;
   }
 
@@ -1095,7 +649,6 @@
     }
     return resultTable;
   }
->>>>>>> d8953e8f
 
 /*
   public Average average(String summarizedColumnName) {
@@ -1103,101 +656,6 @@
   }
 */
 
-<<<<<<< HEAD
-    public CategoryColumn categoryColumn(String columnName) {
-        return (CategoryColumn) column(columnName);
-    }
-
-    public CategoryColumn categoryColumn(int columnIndex) {
-        return (CategoryColumn) column(columnIndex);
-    }
-
-    public void append(Table tableToAppend) {
-        for (Column column : columnList) {
-            Column columnToAppend = tableToAppend.column(column.name());
-            for (int i = 0; i < columnToAppend.size(); i++) {
-                column.append(columnToAppend);
-            }
-        }
-    }
-
-    /**
-     * Exports this table as a CSV file with the name (and path) of the given file
-     *
-     * @param fileNameWithPath The name of the file to save to. By default, it writes to the working directory,
-     *                         but you can specify a different folder by providing the path (e.g. mydata/myfile.csv)
-     */
-    public void exportToCsv(String fileNameWithPath) {
-        try {
-            CsvWriter.write(fileNameWithPath, this);
-        } catch (IOException e) {
-            System.err.println("Unable to export table as CSV file");
-            e.printStackTrace();
-        }
-    }
-
-    public String save(String folder) {
-        String storageFolder = "";
-        try {
-            storageFolder = StorageManager.saveTable(folder, this);
-        } catch (IOException e) {
-            System.err.println("Unable to save table in Tablesaw format");
-            e.printStackTrace();
-        }
-        return storageFolder;
-    }
-
-    public static Table readTable(String tableNameAndPath) {
-        Table t;
-        try {
-            t = StorageManager.readTable(tableNameAndPath);
-        } catch (IOException e) {
-            System.err.println("Unable to load table from Tablesaw table format");
-            e.printStackTrace();
-            return null;
-        }
-        return t;
-    }
-
-    /**
-     * Returns the result of applying the given function to the specified column
-     *
-     * @param numericColumnName The name of a numeric (integer, float, etc.) column in this table
-     * @param function          A numeric reduce function
-     * @return the function result
-     * @throws IllegalArgumentException if numericColumnName doesn't name a numeric column in this table
-     */
-    public double reduce(String numericColumnName, NumericReduceFunction function) {
-        Column column = column(numericColumnName);
-
-        return function.reduce(column.toDoubleArray());
-    }
-
-    //TODO(lwhite): Reorder params so the grouping param can be an array
-    public Table reduce(String numericColumnName, String groupColumnName, NumericReduceFunction function) {
-        TableGroup tableGroup = new TableGroup(this, groupColumnName);
-        return tableGroup.reduce(numericColumnName, function);
-    }
-
-    /**
-     * Create a Table from the provided CSV.
-     *
-     * @param columnTypes the data types from the first row of the CSV
-     * @param input       the path to the csv to read.
-     * @return a Table instance from the CSV data
-     * @throws IllegalStateException if the CSV data can't be read for some reason.
-     */
-    public static Table fromCSV(ColumnType[] columnTypes, String input) {
-        Table table;
-        try {
-            table = CsvReader.read(columnTypes, input);
-        } catch (IOException e) {
-            throw new IllegalStateException("IO error creating tablesaw from: " + input, e);
-        }
-        return table;
-    }
-
-=======
   public void append(Table tableToAppend) {
     for (Column column : columnList) {
       Column columnToAppend = tableToAppend.column(column.name());
@@ -1411,5 +869,4 @@
       }
     };
   }
->>>>>>> d8953e8f
 }