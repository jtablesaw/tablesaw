--- conflicted
+++ resolved
@@ -49,26 +49,6 @@
         <groupId>org.apache.maven.plugins</groupId>
         <artifactId>maven-compiler-plugin</artifactId>
       </plugin>
-      
-<<<<<<< HEAD
-       <plugin>
-           <groupId>org.apache.maven.plugins</groupId>
-           <artifactId>maven-shade-plugin</artifactId>
-           <version>3.1.0</version>
-           <configuration>
-               <shadedArtifactAttached>true</shadedArtifactAttached>
-               <shadedClassifierName>shaded</shadedClassifierName>
-           </configuration>
-           <executions>
-               <execution>
-                   <phase>package</phase>
-                   <goals>
-                       <goal>shade</goal>
-                   </goals>
-               </execution>
-           </executions>
-       </plugin>
-=======
       <plugin>
         <groupId>org.apache.maven.plugins</groupId>
         <artifactId>maven-shade-plugin</artifactId>
@@ -86,8 +66,6 @@
           </execution>
         </executions>
       </plugin>
->>>>>>> a8c054ee
-
     </plugins>
   </build>
 
