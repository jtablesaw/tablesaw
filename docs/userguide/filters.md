# Filtering with Selections

Filters select a subset of the rows in a column or table. Given a filter, a table will (usually) return a table like itself, but having only the rows that pass the filter criteria.

## where()

The main methods for applying filters are:

```java
Table t = table.where(aSelection);
Column x = column.where(aSelection);
```

which includes all rows for which the filter returns true. And

```java
table.dropWhere(aSelection)
```
which excludes all rows for which the filter returns true. 

As you can see, for any given selection *dropWhere()* returns the complement of the records  returned by *where()*.  

There are several other methods like where to explore. Before digging into table filters, though, we should look *Selections*, and at the column filters table filters build on.

**Key point**: One way that where() in tablesaw differs from the where clause in SQL, is that Tablesaw always returns records in the order they appear in the original column or table. This can be used to good advantage when working with time-series data.

## Selections

Both columns and tables are filtered using *selections*. A selection is a logical bitmap (like a boolean array) with an entry for each element in the column. For any given element, if the corresponding bitmap entry is "true", the element is included in the result.  

Here's what you need to know about selections.

1. Selections are like bitmaps, in which 'true' means include 'include the corresponding value(s)' in the result.
2. They're usually applied to columns, but are used to filter tables as well
3. Columns have many built-in selection methods
4. Any operation that returns an appropriately-sized bitmap can be used
5. You can write your own selection methods
6. Selections are readily combined, using *and()*, *or()*, and *andNot()*. 

Lets take a look at each of these.

#### Applying Selections to columns

Imagine a *student* table with a column named "birth date" and that we want to find all the birth dates in the year 2011. It turns out that this is easy to do, because there is a built in method (*isInYear(anInt)*) for that.

```Jave
DateColumn bd = student.dateColumn("birth date");
Selection bdYear = bd.isInYear(2011);
```

Lets say that column bd contains these values:

```
Jan 22, 2011
April 14, 2010
March 9, 2011
August 4, 2010
```

The selection bdYear above contains 1, 0, 1, 0, since the first and third birth dates in the column are in year 2011 and the others are not. 

To return a DateColumn containing birth dates in 2011, we could apply the selection to bd using the *where()* method, and passing the selection *bdYear* as an argument.

```Java
DateColumn bd2011 = bd.where(bdYear);
```

Generally, a filtered column, rather than a selection, is the result you actually want. You can, of course, inline the call:

```java
DateColumn bd2011 = bd.where(bd.isInYear(2011));
```

This begs the question, why not just have isInJanuary() return a filtered column?  There are several reasons. The next section covers the first.

#### Selections are used to filter tables as well as columns

Because DateColumn method *isInYear(anInt)* return a Selection, rather than a new column, we can use the same method to filter either the column itself or the table that contains the column. 

To filter the entire student table we simply apply the same selection to the table, again using the method where(aSelection).

```java
Table studentsBornIn2011 = students.where(bdYear)
```

The only constraint is that the column used to create the Selection and the table where it's applied must have the same number of rows. 

#### Columns have many built-in selection methods

Much of Tablesaw's power comes from the number and range of filters built into the library.  When you need one, there's often a method that does what you want. StringColumn, for example,  has the methods *startsWith(aString)* and *endsWith(aString)*, both returning a Selection.  

```java    filtered1 = unfiltered.selectif(column("name").contains("charles"));
StringColumn email = unfiltered.stringColumn("email");
filtered = unfiltered.where(email.endsWith("google.com"));
```

StringColumn has other methds as well, while both DateColumn and DateTimeColumn support *isInJanuary()*. It works as follows:

```java
DateColumn januaries = dateColumn.where(dateColumn.isInJanuary());
```

In fact, the general approach to filtering table rests on column filters, using the logical operators *and()*, *or()*, and *andNot()* to combine them into complex, multi-column queries. This is illustrated below.

#### (4) Selections are readily combined, using *and()*, *or()*, and *andNot()*. 

Selections are easy to combine to create more complex selection.  You can, for example, get only the birth dates from January that were also on Monday.  

```java
bd.isInJanuary().and(bd.isMonday())
```

or, all the birth dates in January, and all the Mondays:

```java
bd.where(bd.isInJanuary().or(bd.isMonday()))
```

or, all the dates in January that were not Mondays:

```java
bd.where(bd.isInJanuary().andNot(bd.isMonday()))
```

<<<<<<< HEAD
A list of the built-in filters is below.

Finally, you can combine these "where clauses" with methods that filter by index. For example:

```java
Table t1 = t.where(Selection.withRange(100, 300).and(sc.startsWith("Foo")));
=======
In general, though, you’ll create the reference directly in the where() call

```java
Table filtered = aTable.where(stringColumn("Status").isEqualTo("Ok"));
>>>>>>> 8593d64a
```

first selects the rows in the range 100 to 300, and then intersects that result with the query `sc.startsWIth("Foo")`.

## Writing your own filter methods

To write a custom filter method for a column, you first create a predicate, and then pass it to an eval() method on your column. Here's an example with NumberColumns. 

```java
public abstract Selection apply(Table relation);
```
Here’s an example. We write a filter that only selects prime numbers:

```java
// first we create a predicate 
    DoublePredicate isPrime = new DoublePredicate() {

        @Override
        public boolean test(double value) {
            // is it's not an int return false
            if (!((value == Math.floor(value)) && !Double.isInfinite(value))) {
                return false;
            }
            int n = (int) value;

            if (n < 2 || n % 2 == 0)
                return false;
            // only odd factors need to be tested up to n^0.5
            for (int i = 3; i * i <= value; i += 2) {
                if (value % i == 0)
                    return false;
            }
            return true;
        }
    };
// then use eval to return a selection

```

## ColumnReferences and method chaining

The usual way to create a filter is to use a ColumnReference. A ColumnReference refers to a column in the target table, and implements a large number of built-in filters. To create one, you will generally do a static import of the method QueryHelper.column. The process is shown below:

```java
import static com.github.lwhite1.Tablesaw.api.QueryHelper.column;
    
ColumnReference statusRef = column("Status");
Table filtered = aTable.selectWhere(statusRef.isEqualTo("Ok"));
```

In general, though, you’ll create the reference directly in the selectWhere() call

```java
Table filtered = aTable.selectWhere(stringColumn("Status").isEqualTo("Ok"));
```

In the expression above, isEqualTo(“Ok”) is invoked on the new columnReference and returns a filter to be be used in the table method selectWhere(aFilter).



## Combining filters

You can combine filters to query a table on the values in multiple columns.

```java
 Table filtered = aTable.selectWhere(
         both(
            column("Status").isEqualTo("Ok"),
            column("Age").isGreaterThan(21)));
```

## Excluding some columns from the result

You may want to exclude some of the columns in the original from the new table. To do this, you could simply execute the queries as above, and then eliminate columns from the new table as a separate step:

```java
filtered = aTable.selectWhere(column("Status").isEqualTo("Ok"));
filtered = filtered.removeColumns("startDate", "value");
```

Alternately, you could specify the desired subset of columns as part of the query:

```java
Table filtered = aTable.select("name", "status").where(column("Status").isEqualTo("Ok"));
```

Assuming the original table had four columns: name, startDate, value, and status, these two approaches would produce the same result.

## Current list of provided column filters 

All the methods below return a Selection.

#### General Filters (apply to all types)

```
isEqualTo(Comparable c)
greaterThan(Comparable c)
greaterThanOrEqualTo(Comparable c)
lessThan(Comparable c)
lessThanOrEqualTo(Comparable c)
between(Comparable a, Comparable b)
isIn(List aList)
isMissing()
isNotMissing()
```
#### Logical and Compound Filters

```
is(Filter filter)
isNot(Filter filter)
anyOf(List filters)
allOf(List filters)
noneOf(List filters)
both(Filter a, Filter b)
either(Filter a, Filter b)
neither(Filter a, Filter b)
```

#### String Filters

```
equalToIgnoringCase(String string)
startsWith(String string)
endsWith(String string)
contains(String string)
matchesRegex(String string)
isEmpty(String string)
isAlpha()
isNumeric()
isAlphaNumeric()
isUpperCase()
isLowerCase()
hasLengthEqualTo(int lengthChars)
hasLengthLessThan(int lengthChars)
hasLengthGreaterThan(int lengthChars)
```

#### Number Filters
```
isPositive()
isNegative()
isNonNegative()
isZero()
isEven()
isOdd()
isCloseTo(float target);
isCloseTo(double target)
```

#### Date Filters
```
equalTo(LocalDate date)
before(LocalDate date)
after(LocalDate date)
inYear(int fourDigitYear)
inQ1()
inQ2()
inQ3()
inQ4()
inJanuary(), inFebruary(), …, inDecember()
sunday(), monday(), …, saturday()
firstDayOfMonth()
lastDayOfMonth()
```

#### Time Filters
```
midnight()
AM()
PM()
```

#### DateTime Filters
```
All of the filters provided for Dates and Times
```

#### Boolean (column) filters
```
isTrue()
isFfalse()
```<|MERGE_RESOLUTION|>--- conflicted
+++ resolved
@@ -1,8 +1,8 @@
-# Filtering with Selections
-
-Filters select a subset of the rows in a column or table. Given a filter, a table will (usually) return a table like itself, but having only the rows that pass the filter criteria.
+# Filters
 
 ## where()
+
+Filters select a subset of the rows in a table. Given a filter, a table will (usually) return a table like itself, but having only the rows that pass the filter criteria.
 
 The main methods for applying filters are:
 
@@ -122,19 +122,12 @@
 bd.where(bd.isInJanuary().andNot(bd.isMonday()))
 ```
 
-<<<<<<< HEAD
 A list of the built-in filters is below.
 
 Finally, you can combine these "where clauses" with methods that filter by index. For example:
 
 ```java
 Table t1 = t.where(Selection.withRange(100, 300).and(sc.startsWith("Foo")));
-=======
-In general, though, you’ll create the reference directly in the where() call
-
-```java
-Table filtered = aTable.where(stringColumn("Status").isEqualTo("Ok"));
->>>>>>> 8593d64a
 ```
 
 first selects the rows in the range 100 to 300, and then intersects that result with the query `sc.startsWIth("Foo")`.
@@ -239,6 +232,7 @@
 isIn(List aList)
 isMissing()
 isNotMissing()
+
 ```
 #### Logical and Compound Filters
 
